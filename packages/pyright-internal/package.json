--- conflicted
+++ resolved
@@ -2,11 +2,7 @@
     "name": "pyright-internal",
     "displayName": "pyright",
     "description": "Type checker for the Python language",
-<<<<<<< HEAD
     "version": "1.3.1",
-=======
-    "version": "1.1.351",
->>>>>>> 2b368972
     "license": "MIT",
     "private": true,
     "files": [
