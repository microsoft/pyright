--- conflicted
+++ resolved
@@ -129,13 +129,13 @@
         return this.serviceProvider.tryGet(ServiceKeys.partialStubs);
     }
 
-    static isSupportedImportSourceFile(path: string) {
-        const fileExtension = getFileExtension(path).toLowerCase();
+    static isSupportedImportSourceFile(uri: Uri) {
+        const fileExtension = uri.extname.toLowerCase();
         return supportedSourceFileExtensions.some((ext) => fileExtension === ext);
     }
 
-    static isSupportedImportFile(path: string) {
-        const fileExtension = getFileExtension(path).toLowerCase();
+    static isSupportedImportFile(uri: Uri) {
+        const fileExtension = uri.extname.toLowerCase();
         return supportedFileExtensions.some((ext) => fileExtension === ext);
     }
 
@@ -309,25 +309,17 @@
     // Returns the module name (of the form X.Y.Z) that needs to be imported
     // from the current context to access the module with the specified file path.
     // In a sense, it's performing the inverse of resolveImport.
-<<<<<<< HEAD
-    getModuleNameForImport(fileUri: Uri, execEnv: ExecutionEnvironment, allowInvalidModuleName = false) {
-        // Cache results of the reverse of resolveImport as we cache resolveImport.
-        const cache = getOrAdd(this._cachedModuleNameResults, execEnv.root, () => new Map<string, ModuleImportInfo>());
-        return getOrAdd(cache, fileUri.key, () =>
-            this._getModuleNameForImport(fileUri, execEnv, allowInvalidModuleName)
-=======
     getModuleNameForImport(
-        filePath: string,
+        fileUri: Uri,
         execEnv: ExecutionEnvironment,
         allowInvalidModuleName = false,
         detectPyTyped = false
     ) {
         // Cache results of the reverse of resolveImport as we cache resolveImport.
         const cache = getOrAdd(this._cachedModuleNameResults, execEnv.root, () => new Map<string, ModuleImportInfo>());
-        const key = `${allowInvalidModuleName}.${detectPyTyped}.${filePath}`;
+        const key = `${allowInvalidModuleName}.${detectPyTyped}.${fileUri.key}`;
         return getOrAdd(cache, key, () =>
-            this._getModuleNameForImport(filePath, execEnv, allowInvalidModuleName, detectPyTyped)
->>>>>>> f0aad209
+            this._getModuleNameForImport(fileUri, execEnv, allowInvalidModuleName, detectPyTyped)
         );
     }
 
@@ -1227,13 +1219,8 @@
             }
         }
 
-<<<<<<< HEAD
-        if (importType === ImportType.ThirdParty) {
+        if (detectPyTyped && importType === ImportType.ThirdParty) {
             const root = this.getParentImportResolutionRoot(fileUri, execEnv.root);
-=======
-        if (detectPyTyped && importType === ImportType.ThirdParty) {
-            const root = this.getParentImportResolutionRoot(filePath, execEnv.root);
->>>>>>> f0aad209
 
             // Go up directories one by one looking for a py.typed file.
             let current: Uri | undefined = fileUri.getDirectory();
@@ -2405,12 +2392,7 @@
         entries.files.forEach((file) => {
             // Strip multi-dot extensions to handle file names like "foo.cpython-32m.so". We want
             // to detect the ".so" but strip off the entire ".cpython-32m.so" extension.
-<<<<<<< HEAD
-            const fileExtension = file.extname.toLowerCase();
             const fileWithoutExtension = file.stripAllExtensions().basename;
-=======
-            const fileWithoutExtension = stripFileExtension(file, /* multiDotExtension */ true);
->>>>>>> f0aad209
 
             if (ImportResolver.isSupportedImportFile(file)) {
                 if (fileWithoutExtension === '__init__') {
