/*
 * program.ts
 * Copyright (c) Microsoft Corporation.
 * Licensed under the MIT license.
 * Author: Eric Traut
 *
 * An object that tracks all of the source files being analyzed
 * and all of their recursive imports.
 */

import { CancellationToken } from 'vscode-languageserver';

import { TextDocument } from 'vscode-languageserver-textdocument';
import { OperationCanceledException, throwIfCancellationRequested } from '../common/cancellationUtils';
import { ConfigOptions, ExecutionEnvironment, matchFileSpecs } from '../common/configOptions';
import { ConsoleInterface, StandardConsole } from '../common/console';
import * as debug from '../common/debug';
import { assert } from '../common/debug';
import { Diagnostic } from '../common/diagnostic';
import { FileDiagnostics } from '../common/diagnosticSink';
import { FileEditAction } from '../common/editAction';
import { EditableProgram, ProgramView } from '../common/extensibility';
import { LogTracker } from '../common/logTracker';
import { convertRangeToTextRange } from '../common/positionUtils';
import { ServiceProvider } from '../common/serviceProvider';
import '../common/serviceProviderExtensions';
import { ServiceKeys } from '../common/serviceProviderExtensions';
import { Range, doRangesIntersect } from '../common/textRange';
import { Duration, timingStats } from '../common/timing';
import { Uri } from '../common/uri';
import { makeDirectories } from '../common/uriUtils';
import { ParseResults } from '../parser/parser';
import { AbsoluteModuleDescriptor, ImportLookupResult, LookupImportOptions } from './analyzerFileInfo';
import * as AnalyzerNodeInfo from './analyzerNodeInfo';
import { CacheManager } from './cacheManager';
import { CircularDependency } from './circularDependency';
import { ImportResolver } from './importResolver';
import { ImportResult, ImportType } from './importResult';
import { getDocString } from './parseTreeUtils';
import { Scope } from './scope';
import { IPythonMode, SourceFile, SourceFileEditMode } from './sourceFile';
import { SourceFileInfo } from './sourceFileInfo';
import { createChainedByList, isUserCode, verifyNoCyclesInChainedFiles } from './sourceFileInfoUtils';
import { SourceMapper } from './sourceMapper';
import { Symbol } from './symbol';
import { createTracePrinter } from './tracePrinter';
import { PrintTypeOptions, TypeEvaluator } from './typeEvaluatorTypes';
import { createTypeEvaluatorWithTracker } from './typeEvaluatorWithTracker';
import { PrintTypeFlags } from './typePrinter';
import { TypeStubWriter } from './typeStubWriter';
import { Type } from './types';

const _maxImportDepth = 256;

export interface MaxAnalysisTime {
    // Maximum number of ms to analyze when there are open files
    // that require analysis. This number is usually kept relatively
    // small to guarantee responsiveness during typing.
    openFilesTimeInMs: number;

    // Maximum number of ms to analyze when all open files and their
    // dependencies have been analyzed. This number can be higher
    // to reduce overall analysis time but needs to be short enough
    // to remain responsive if an open file is modified.
    noOpenFilesTimeInMs: number;
}

interface UpdateImportInfo {
    path: Uri;
    isTypeshedFile: boolean;
    isThirdPartyImport: boolean;
    isPyTypedPresent: boolean;
}

export type PreCheckCallback = (parseResults: ParseResults, evaluator: TypeEvaluator) => void;

export interface ISourceFileFactory {
    createSourceFile(
        serviceProvider: ServiceProvider,
        fileUri: Uri,
        moduleName: string,
        isThirdPartyImport: boolean,
        isThirdPartyPyTypedPresent: boolean,
        editMode: SourceFileEditMode,
        console?: ConsoleInterface,
        logTracker?: LogTracker,
        ipythonMode?: IPythonMode
    ): SourceFile;
}

export namespace ISourceFileFactory {
    export function is(obj: any): obj is ISourceFileFactory {
        return obj.createSourceFile !== undefined;
    }
}

export interface OpenFileOptions {
    isTracked: boolean;
    ipythonMode: IPythonMode;
    chainedUri: Uri | undefined;
}

// Track edit mode related information.
class EditModeTracker {
    private _isEditMode = false;
    private _mutatedFiles: SourceFileInfo[] = [];

    get isEditMode() {
        return this._isEditMode;
    }

    addMutatedFiles(file: SourceFileInfo) {
        this._mutatedFiles.push(file);
    }

    enable() {
        this._isEditMode = true;
        this._mutatedFiles = [];
    }

    disable() {
        this._isEditMode = false;

        const files = this._mutatedFiles;
        this._mutatedFiles = [];

        return files;
    }
}

// Container for all of the files that are being analyzed. Files
// can fall into one or more of the following categories:
//  Tracked - specified by the config options
//  Referenced - part of the transitive closure
//  Opened - temporarily opened in the editor
//  Shadowed - implementation file that shadows a type stub file
export class Program {
    private static _nextId = 0;

    private readonly _console: ConsoleInterface;
    private readonly _sourceFileList: SourceFileInfo[] = [];
    private readonly _sourceFileMap = new Map<string, SourceFileInfo>();

    private readonly _logTracker: LogTracker;
    private readonly _cacheManager: CacheManager;
    private readonly _id: string;

    private _allowedThirdPartyImports: string[] | undefined;
    private _configOptions: ConfigOptions;
    private _importResolver: ImportResolver;
    private _evaluator: TypeEvaluator | undefined;

    private _parsedFileCount = 0;
    private _preCheckCallback: PreCheckCallback | undefined;
    private _editModeTracker = new EditModeTracker();
    private _sourceFileFactory: ISourceFileFactory;

    constructor(
        initialImportResolver: ImportResolver,
        initialConfigOptions: ConfigOptions,
        readonly serviceProvider: ServiceProvider,
        logTracker?: LogTracker,
        private _disableChecker?: boolean,
        id?: string
    ) {
        this._console = serviceProvider.tryGet(ServiceKeys.console) || new StandardConsole();
        this._logTracker = logTracker ?? new LogTracker(this._console, 'FG');
        this._importResolver = initialImportResolver;
        this._configOptions = initialConfigOptions;

        this._sourceFileFactory = serviceProvider.sourceFileFactory();

        this._cacheManager = serviceProvider.tryGet(ServiceKeys.cacheManager) ?? new CacheManager();
        this._cacheManager.registerCacheOwner(this);
        this._createNewEvaluator();

        this._id = id ?? `Prog_${Program._nextId}`;
        Program._nextId += 1;
    }

    get id() {
        return this._id;
    }

    get console(): ConsoleInterface {
        return this._console;
    }

    get rootPath(): Uri {
        return this._configOptions.projectRoot;
    }

    get evaluator(): TypeEvaluator | undefined {
        return this._evaluator;
    }

    get configOptions(): ConfigOptions {
        return this._configOptions;
    }

    get importResolver(): ImportResolver {
        return this._importResolver;
    }

    get fileSystem() {
        return this._importResolver.fileSystem;
    }

    dispose() {
        this._cacheManager.unregisterCacheOwner(this);
    }

    enterEditMode() {
        this._editModeTracker.enable();
    }

    exitEditMode() {
        // Stop applying edit mode to new source files.
        const mutatedFiles = this._editModeTracker.disable();

        const filesToDelete = new Set<SourceFileInfo>();
        const edits: FileEditAction[] = [];

        // Tell all source files we're no longer in edit mode. Gather
        // up all of their edits and find files that no longer needed.
        mutatedFiles.forEach((fileInfo) => {
            if (fileInfo.isCreatedInEditMode) {
                filesToDelete.add(fileInfo);
            }

            const newContents = fileInfo.restore();
            if (newContents) {
                // Create a text document so we can compute the edits.
                const textDocument = TextDocument.create(
                    fileInfo.sourceFile.getUri().toString(),
                    'python',
                    1,
                    fileInfo.sourceFile.getFileContent() || ''
                );

                // Add an edit action to the list.
                edits.push({
                    fileUri: fileInfo.sourceFile.getUri(),
                    range: {
                        start: { line: 0, character: 0 },
                        end: { line: textDocument.lineCount, character: 0 },
                    },
                    replacementText: newContents,
                });
            }
        });

        // Delete files added while in edit mode
        if (filesToDelete.size > 0) {
            // delete from the back to make sure index is valid.
            for (let i = this._sourceFileList.length - 1; i >= 0; i--) {
                const v = this._sourceFileList[i];
                if (filesToDelete.has(v)) {
                    // We don't need to care about file diagnostics since in edit mode
                    // checker won't run.
                    v.sourceFile.prepareForClose();
                    this._removeSourceFileFromListAndMap(v.sourceFile.getUri(), i);
                }
            }
        }

        if (mutatedFiles.length > 0) {
            // All cache is invalid now.
            this._createNewEvaluator();
        }

        return edits;
    }

    setConfigOptions(configOptions: ConfigOptions) {
        this._configOptions = configOptions;
        this._importResolver.setConfigOptions(configOptions);

        // Create a new evaluator with the updated config options.
        this._createNewEvaluator();
    }

    setImportResolver(importResolver: ImportResolver) {
        this._importResolver = importResolver;

        // Create a new evaluator with the updated import resolver.
        // Otherwise, lookup import passed to type evaluator might use
        // older import resolver when resolving imports after parsing.
        this._createNewEvaluator();
    }

    // Sets the list of tracked files that make up the program.
    setTrackedFiles(fileUris: Uri[]): FileDiagnostics[] {
        if (this._sourceFileList.length > 0) {
            // We need to determine which files to remove from the existing file list.
            const newFileMap = new Map<string, Uri>();
            fileUris.forEach((path) => {
                newFileMap.set(path.key, path);
            });

            // Files that are not in the tracked file list are
            // marked as no longer tracked.
            this._sourceFileList.forEach((oldFile) => {
                const fileUri = oldFile.sourceFile.getUri();
                if (!newFileMap.has(fileUri.key)) {
                    oldFile.isTracked = false;
                }
            });
        }

        // Add the new files. Only the new items will be added.
        this.addTrackedFiles(fileUris);

        return this._removeUnneededFiles();
    }

    // Allows a caller to set a callback that is called right before
    // a source file is type checked. It is intended for testing only.
    setPreCheckCallback(preCheckCallback: PreCheckCallback) {
        this._preCheckCallback = preCheckCallback;
    }

    // By default, no third-party imports are allowed. This enables
    // third-party imports for a specified import and its children.
    // For example, if importNames is ['tensorflow'], then third-party
    // (absolute) imports are allowed for 'import tensorflow',
    // 'import tensorflow.optimizers', etc.
    setAllowedThirdPartyImports(importNames: string[]) {
        this._allowedThirdPartyImports = importNames;
    }

    addTrackedFiles(fileUris: Uri[], isThirdPartyImport = false, isInPyTypedPackage = false) {
        fileUris.forEach((fileUri) => {
            this.addTrackedFile(fileUri, isThirdPartyImport, isInPyTypedPackage);
        });
    }

    addInterimFile(fileUri: Uri): SourceFileInfo {
        // Double check not already there.
        let fileInfo = this.getSourceFileInfo(fileUri);
        if (!fileInfo) {
            fileInfo = this._createInterimFileInfo(fileUri);
            this._addToSourceFileListAndMap(fileInfo);
        }
        return fileInfo;
    }

<<<<<<< HEAD
    addTrackedFile(fileUri: Uri, isThirdPartyImport = false, isInPyTypedPackage = false): SourceFile {
        let sourceFileInfo = this.getSourceFileInfo(fileUri);
        const importName = this._getImportNameForFile(fileUri);
=======
    addTrackedFile(filePath: string, isThirdPartyImport = false, isInPyTypedPackage = false): SourceFile {
        let sourceFileInfo = this.getSourceFileInfo(filePath);
        const moduleImportInfo = this._getModuleImportInfoForFile(filePath);
        const importName = moduleImportInfo.moduleName;
>>>>>>> f0aad209

        if (sourceFileInfo) {
            // The module name may have changed based on updates to the
            // search paths, so update it here.
            sourceFileInfo.sourceFile.setModuleName(importName);
            sourceFileInfo.isTracked = true;
            return sourceFileInfo.sourceFile;
        }

        const sourceFile = this._sourceFileFactory.createSourceFile(
            this.serviceProvider,
            fileUri,
            importName,
            isThirdPartyImport,
            isInPyTypedPackage,
            this._editModeTracker,
            this._console,
            this._logTracker
        );
        sourceFileInfo = new SourceFileInfo(
            sourceFile,
            /* isTypeshedFile */ false,
            isThirdPartyImport,
            isInPyTypedPackage,
            this._editModeTracker,
            {
                isTracked: true,
            }
        );
        this._addToSourceFileListAndMap(sourceFileInfo);
        return sourceFile;
    }

    setFileOpened(fileUri: Uri, version: number | null, contents: string, options?: OpenFileOptions) {
        let sourceFileInfo = this.getSourceFileInfo(fileUri);
        if (!sourceFileInfo) {
<<<<<<< HEAD
            const importName = this._getImportNameForFile(fileUri);
            const sourceFile = this._sourceFileFactory.createSourceFile(
                this.serviceProvider,
                fileUri,
                importName,
=======
            const moduleImportInfo = this._getModuleImportInfoForFile(filePath);
            const sourceFile = this._sourceFileFactory.createSourceFile(
                this.serviceProvider,
                filePath,
                moduleImportInfo.moduleName,
>>>>>>> f0aad209
                /* isThirdPartyImport */ false,
                moduleImportInfo.isThirdPartyPyTypedPresent,
                this._editModeTracker,
                this._console,
                this._logTracker,
                options?.ipythonMode ?? IPythonMode.None
            );
            const chainedFilePath = options?.chainedUri;
            sourceFileInfo = new SourceFileInfo(
                sourceFile,
                /* isTypeshedFile */ false,
                /* isThirdPartyImport */ false,
                /* isThirdPartyPyTypedPresent */ false,
                this._editModeTracker,
                {
                    isTracked: options?.isTracked ?? false,
                    chainedSourceFile: chainedFilePath ? this.getSourceFileInfo(chainedFilePath) : undefined,
                    isOpenByClient: true,
                }
            );
            this._addToSourceFileListAndMap(sourceFileInfo);
        } else {
            sourceFileInfo.isOpenByClient = true;

            // Reset the diagnostic version so we force an update to the
            // diagnostics, which can change based on whether the file is open.
            // We do not set the version to undefined here because that implies
            // there are no diagnostics currently reported for this file.
            sourceFileInfo.diagnosticsVersion = 0;
        }

        verifyNoCyclesInChainedFiles(this, sourceFileInfo);
        sourceFileInfo.sourceFile.setClientVersion(version, contents);
    }

    getChainedUri(fileUri: Uri): Uri | undefined {
        const sourceFileInfo = this.getSourceFileInfo(fileUri);
        return sourceFileInfo?.chainedSourceFile?.sourceFile.getUri();
    }

    updateChainedUri(fileUri: Uri, chainedFileUri: Uri | undefined) {
        const sourceFileInfo = this.getSourceFileInfo(fileUri);
        if (!sourceFileInfo) {
            return;
        }

        sourceFileInfo.chainedSourceFile = chainedFileUri ? this.getSourceFileInfo(chainedFileUri) : undefined;
        sourceFileInfo.sourceFile.markDirty();
        this._markFileDirtyRecursive(sourceFileInfo, new Set<string>());

        verifyNoCyclesInChainedFiles(this, sourceFileInfo);
    }

    setFileClosed(fileUri: Uri, isTracked?: boolean): FileDiagnostics[] {
        const sourceFileInfo = this.getSourceFileInfo(fileUri);
        if (sourceFileInfo) {
            sourceFileInfo.isOpenByClient = false;
            sourceFileInfo.isTracked = isTracked ?? sourceFileInfo.isTracked;
            sourceFileInfo.sourceFile.setClientVersion(null, '');

            // There is no guarantee that content is saved before the file is closed.
            // We need to mark the file dirty so we can re-analyze next time.
            // This won't matter much for OpenFileOnly users, but it will matter for
            // people who use diagnosticMode Workspace.
            if (sourceFileInfo.sourceFile.didContentsChangeOnDisk()) {
                sourceFileInfo.sourceFile.markDirty();
                this._markFileDirtyRecursive(sourceFileInfo, new Set<string>());
            }
        }

        return this._removeUnneededFiles();
    }

    markAllFilesDirty(evenIfContentsAreSame: boolean) {
        const markDirtySet = new Set<string>();

        this._sourceFileList.forEach((sourceFileInfo) => {
            if (evenIfContentsAreSame) {
                sourceFileInfo.sourceFile.markDirty();
            } else if (sourceFileInfo.sourceFile.didContentsChangeOnDisk()) {
                sourceFileInfo.sourceFile.markDirty();

                // Mark any files that depend on this file as dirty
                // also. This will retrigger analysis of these other files.
                this._markFileDirtyRecursive(sourceFileInfo, markDirtySet);
            }
        });

        if (markDirtySet.size > 0) {
            this._createNewEvaluator();
        }
    }

    markFilesDirty(fileUris: Uri[], evenIfContentsAreSame: boolean) {
        const markDirtySet = new Set<string>();
        fileUris.forEach((fileUri) => {
            const sourceFileInfo = this.getSourceFileInfo(fileUri);
            if (sourceFileInfo) {
                const fileName = fileUri.basename;

                // Handle builtins and __builtins__ specially. They are implicitly
                // included by all source files.
                if (fileName === 'builtins.pyi' || fileName === '__builtins__.pyi') {
                    this.markAllFilesDirty(evenIfContentsAreSame);
                    return;
                }

                // If !evenIfContentsAreSame, see if the on-disk contents have
                // changed. If the file is open, the on-disk contents don't matter
                // because we'll receive updates directly from the client.
                if (
                    evenIfContentsAreSame ||
                    (!sourceFileInfo.isOpenByClient && sourceFileInfo.sourceFile.didContentsChangeOnDisk())
                ) {
                    sourceFileInfo.sourceFile.markDirty();

                    // Mark any files that depend on this file as dirty
                    // also. This will retrigger analysis of these other files.
                    this._markFileDirtyRecursive(sourceFileInfo, markDirtySet);
                }
            }
        });

        if (markDirtySet.size > 0) {
            this._createNewEvaluator();
        }
    }

    getFileCount(userFileOnly = true) {
        if (userFileOnly) {
            return this._sourceFileList.filter((f) => isUserCode(f)).length;
        }

        return this._sourceFileList.length;
    }

    // Returns the number of files that are considered "user" files and therefore
    // are checked.
    getUserFileCount() {
        return this._sourceFileList.filter((s) => isUserCode(s)).length;
    }

    getUserFiles(): SourceFileInfo[] {
        return this._sourceFileList.filter((s) => isUserCode(s));
    }

    getOpened(): SourceFileInfo[] {
        return this._sourceFileList.filter((s) => s.isOpenByClient);
    }

    getFilesToAnalyzeCount() {
        let sourceFileCount = 0;

        if (this._disableChecker) {
            return sourceFileCount;
        }

        this._sourceFileList.forEach((fileInfo) => {
            if (fileInfo.sourceFile.isCheckingRequired()) {
                if (this._shouldCheckFile(fileInfo)) {
                    sourceFileCount++;
                }
            }
        });

        return sourceFileCount;
    }

    isCheckingOnlyOpenFiles() {
        return this._configOptions.checkOnlyOpenFiles || false;
    }

    functionSignatureDisplay() {
        return this._configOptions.functionSignatureDisplay;
    }

    containsSourceFileIn(folder: Uri): boolean {
        for (const normalizedSourceFilePath of this._sourceFileMap.values()) {
            if (normalizedSourceFilePath.sourceFile.getUri().startsWith(folder)) {
                return true;
            }
        }

        return false;
    }

    owns(uri: Uri) {
        const fileInfo = this.getSourceFileInfo(uri);
        if (fileInfo) {
            // If we already determined whether the file is tracked or not, don't do it again.
            // This will make sure we have consistent look at the state once it is loaded to the memory.
            return fileInfo.isTracked;
        }

        return matchFileSpecs(this._configOptions, uri);
    }

    getSourceFile(uri: Uri): SourceFile | undefined {
        const sourceFileInfo = this.getSourceFileInfo(uri);
        if (!sourceFileInfo) {
            return undefined;
        }

        return sourceFileInfo.sourceFile;
    }

    getBoundSourceFile(uri: Uri): SourceFile | undefined {
        return this.getBoundSourceFileInfo(uri)?.sourceFile;
    }

    getSourceFileInfoList(): readonly SourceFileInfo[] {
        return this._sourceFileList;
    }

    getSourceFileInfo(uri: Uri): SourceFileInfo | undefined {
        return this._sourceFileMap.get(uri.key);
    }

    getBoundSourceFileInfo(uri: Uri, content?: string, force?: boolean): SourceFileInfo | undefined {
        const sourceFileInfo = this.getSourceFileInfo(uri);
        if (!sourceFileInfo) {
            return undefined;
        }

        this._bindFile(sourceFileInfo, content, force);
        return sourceFileInfo;
    }

    // Performs parsing and analysis of any source files in the program
    // that require it. If a limit time is specified, the operation
    // is interrupted when the time expires. The return value indicates
    // whether the method needs to be called again to complete the
    // analysis. In interactive mode, the timeout is always limited
    // to the smaller value to maintain responsiveness.
    analyze(maxTime?: MaxAnalysisTime, token: CancellationToken = CancellationToken.None): boolean {
        return this._runEvaluatorWithCancellationToken(token, () => {
            const elapsedTime = new Duration();

            const openFiles = this._sourceFileList.filter(
                (sf) => sf.isOpenByClient && sf.sourceFile.isCheckingRequired()
            );

            if (openFiles.length > 0) {
                const effectiveMaxTime = maxTime ? maxTime.openFilesTimeInMs : Number.MAX_VALUE;

                // Check the open files.
                for (const sourceFileInfo of openFiles) {
                    if (this._checkTypes(sourceFileInfo, token)) {
                        if (elapsedTime.getDurationInMilliseconds() > effectiveMaxTime) {
                            return true;
                        }
                    }
                }

                // If the caller specified a maxTime, return at this point
                // since we've finalized all open files. We want to get
                // the results to the user as quickly as possible.
                if (maxTime !== undefined) {
                    return true;
                }
            }

            if (!this._configOptions.checkOnlyOpenFiles) {
                const effectiveMaxTime = maxTime ? maxTime.noOpenFilesTimeInMs : Number.MAX_VALUE;

                // Now do type parsing and analysis of the remaining.
                for (const sourceFileInfo of this._sourceFileList) {
                    if (!isUserCode(sourceFileInfo)) {
                        continue;
                    }

                    if (this._checkTypes(sourceFileInfo, token)) {
                        if (elapsedTime.getDurationInMilliseconds() > effectiveMaxTime) {
                            return true;
                        }
                    }
                }
            }

            return false;
        });
    }

    // Performs parsing and analysis of a single file in the program. If the file is not part of
    // the program returns false to indicate analysis was not performed.
    analyzeFile(fileUri: Uri, token: CancellationToken = CancellationToken.None): boolean {
        return this._runEvaluatorWithCancellationToken(token, () => {
            const sourceFileInfo = this.getSourceFileInfo(fileUri);
            if (sourceFileInfo && this._checkTypes(sourceFileInfo, token)) {
                return true;
            }
            return false;
        });
    }

    // This will allow the callback to execute a type evaluator with an associated
    // cancellation token and provide a read-only program.
    run<T>(callback: (p: ProgramView) => T, token: CancellationToken): T {
        return this._runEvaluatorWithCancellationToken(token, () => callback(this));
    }

    // This will allow the callback to execute a type evaluator with an associated
    // cancellation token and provide a mutable program. Should already be in edit mode when called.
    runEditMode(callback: (v: EditableProgram) => void, token: CancellationToken): void {
        if (this._editModeTracker.isEditMode) {
            return this._runEvaluatorWithCancellationToken(token, () => callback(this));
        }
    }

    getSourceMapper(
        fileUri: Uri,
        token: CancellationToken,
        mapCompiled?: boolean,
        preferStubs?: boolean
    ): SourceMapper {
        const sourceFileInfo = this.getSourceFileInfo(fileUri);
        const execEnv = this._configOptions.findExecEnvironment(fileUri);
        return this._createSourceMapper(execEnv, token, sourceFileInfo, mapCompiled, preferStubs);
    }

    getParseResults(fileUri: Uri): ParseResults | undefined {
        return this.getBoundSourceFileInfo(
            fileUri,
            /* content */ undefined,
            /* force */ true
        )?.sourceFile.getParseResults();
    }

    handleMemoryHighUsage() {
        this._handleMemoryHighUsage();
    }

    // Prints a detailed list of files that have been checked and the times associated
    // with each of them, sorted greatest to least.
    printDetailedAnalysisTimes() {
        const sortedFiles = this._sourceFileList
            .filter((s) => s.sourceFile.getCheckTime() !== undefined)
            .sort((a, b) => {
                return b.sourceFile.getCheckTime()! - a.sourceFile.getCheckTime()!;
            });

        this._console.info('');
        this._console.info('Analysis time by file');

        sortedFiles.forEach((sfInfo) => {
            const checkTimeInMs = sfInfo.sourceFile.getCheckTime()!;
            this._console.info(`${checkTimeInMs}ms: ${sfInfo.sourceFile.getUri()}`);
        });
    }

    // Prints import dependency information for each of the files in
    // the program, skipping any typeshed files.
    printDependencies(projectRootDir: Uri, verbose: boolean) {
        const fs = this._importResolver.fileSystem;
        const sortedFiles = this._sourceFileList
            .filter((s) => !s.isTypeshedFile)
            .sort((a, b) => {
                return fs.getOriginalUri(a.sourceFile.getUri()) < fs.getOriginalUri(b.sourceFile.getUri()) ? 1 : -1;
            });

        const zeroImportFiles: SourceFile[] = [];

        sortedFiles.forEach((sfInfo) => {
            this._console.info('');
            const fileUri = fs.getOriginalUri(sfInfo.sourceFile.getUri());
            let fileString = fileUri.toString();
            const relPath = projectRootDir.getRelativePathComponents(fileUri);
            if (relPath) {
                fileString = relPath.join('/');
            }

            this._console.info(`${fileString}`);

            this._console.info(
                ` Imports     ${sfInfo.imports.length} ` + `file${sfInfo.imports.length === 1 ? '' : 's'}`
            );
            if (verbose) {
                sfInfo.imports.forEach((importInfo) => {
                    this._console.info(`    ${fs.getOriginalUri(importInfo.sourceFile.getUri())}`);
                });
            }

            this._console.info(
                ` Imported by ${sfInfo.importedBy.length} ` + `file${sfInfo.importedBy.length === 1 ? '' : 's'}`
            );
            if (verbose) {
                sfInfo.importedBy.forEach((importInfo) => {
                    this._console.info(`    ${fs.getOriginalUri(importInfo.sourceFile.getUri())}`);
                });
            }

            if (sfInfo.importedBy.length === 0) {
                zeroImportFiles.push(sfInfo.sourceFile);
            }
        });

        if (zeroImportFiles.length > 0) {
            this._console.info('');
            this._console.info(
                `${zeroImportFiles.length} file${zeroImportFiles.length === 1 ? '' : 's'}` + ` not explicitly imported`
            );
            zeroImportFiles.forEach((importFile) => {
                this._console.info(`    ${fs.getOriginalUri(importFile.getUri())}`);
            });
        }
    }

    writeTypeStub(targetImportPath: Uri, targetIsSingleFile: boolean, stubPath: Uri, token: CancellationToken) {
        for (const sourceFileInfo of this._sourceFileList) {
            throwIfCancellationRequested(token);

            const fileUri = sourceFileInfo.sourceFile.getUri();

            // Generate type stubs only for the files within the target path,
            // not any files that the target module happened to import.
            const relativePath = targetImportPath.getRelativePath(fileUri);
            if (relativePath !== undefined) {
                let typeStubPath = stubPath.combinePaths(relativePath);

                // If the target is a single file implementation, as opposed to
                // a package in a directory, transform the name of the type stub
                // to __init__.pyi because we're placing it in a directory.
                if (targetIsSingleFile) {
                    typeStubPath = typeStubPath.getDirectory().combinePaths('__init__.pyi');
                } else {
                    typeStubPath = typeStubPath.replaceExtension('.pyi');
                }

                const typeStubDir = typeStubPath.getDirectory();

                try {
                    makeDirectories(this.fileSystem, typeStubDir, stubPath);
                } catch (e: any) {
                    const errMsg = `Could not create directory for '${typeStubDir}'`;
                    throw new Error(errMsg);
                }

                this._bindFile(sourceFileInfo);

                this._runEvaluatorWithCancellationToken(token, () => {
                    const writer = new TypeStubWriter(typeStubPath, sourceFileInfo.sourceFile, this._evaluator!);
                    writer.write();
                });

                // This operation can consume significant memory, so check
                // for situations where we need to discard the type cache.
                this._handleMemoryHighUsage();
            }
        }
    }

    getTypeOfSymbol(symbol: Symbol) {
        this._handleMemoryHighUsage();

        const evaluator = this._evaluator || this._createNewEvaluator();
        return evaluator.getEffectiveTypeOfSymbol(symbol);
    }

    printType(type: Type, options?: PrintTypeOptions): string {
        this._handleMemoryHighUsage();

        const evaluator = this._evaluator || this._createNewEvaluator();
        return evaluator.printType(type, options);
    }

    getTextOnRange(fileUri: Uri, range: Range, token: CancellationToken): string | undefined {
        const sourceFileInfo = this.getSourceFileInfo(fileUri);
        if (!sourceFileInfo) {
            return undefined;
        }

        const sourceFile = sourceFileInfo.sourceFile;
        const fileContents = sourceFile.getOpenFileContents();
        if (fileContents === undefined) {
            // this only works with opened file
            return undefined;
        }

        return this._runEvaluatorWithCancellationToken(token, () => {
            this._parseFile(sourceFileInfo);

            const parseTree = sourceFile.getParseResults()!;
            const textRange = convertRangeToTextRange(range, parseTree.tokenizerOutput.lines);
            if (!textRange) {
                return undefined;
            }

            return fileContents.substr(textRange.start, textRange.length);
        });
    }

    getDiagnostics(options: ConfigOptions): FileDiagnostics[] {
        const fileDiagnostics: FileDiagnostics[] = this._removeUnneededFiles();

        this._sourceFileList.forEach((sourceFileInfo) => {
            if (this._shouldCheckFile(sourceFileInfo)) {
                const diagnostics = sourceFileInfo.sourceFile.getDiagnostics(
                    options,
                    sourceFileInfo.diagnosticsVersion
                );
                if (diagnostics !== undefined) {
                    fileDiagnostics.push({
                        fileUri: sourceFileInfo.sourceFile.getUri(),
                        version: sourceFileInfo.sourceFile.getClientVersion(),
                        diagnostics,
                    });

                    // Update the cached diagnosticsVersion so we can determine
                    // whether there are any updates next time we call getDiagnostics.
                    sourceFileInfo.diagnosticsVersion = sourceFileInfo.sourceFile.getDiagnosticVersion();
                }
            } else if (
                !sourceFileInfo.isOpenByClient &&
                options.checkOnlyOpenFiles &&
                sourceFileInfo.diagnosticsVersion !== undefined
            ) {
                // This condition occurs when the user switches from workspace to
                // "open files only" mode. Clear all diagnostics for this file.
                fileDiagnostics.push({
                    fileUri: sourceFileInfo.sourceFile.getUri(),
                    version: sourceFileInfo.sourceFile.getClientVersion(),
                    diagnostics: [],
                });
                sourceFileInfo.diagnosticsVersion = undefined;
            }
        });

        return fileDiagnostics;
    }

    getDiagnosticsForRange(fileUri: Uri, range: Range): Diagnostic[] {
        const sourceFile = this.getSourceFile(fileUri);
        if (!sourceFile) {
            return [];
        }

        const unfilteredDiagnostics = sourceFile.getDiagnostics(this._configOptions);
        if (!unfilteredDiagnostics) {
            return [];
        }

        return unfilteredDiagnostics.filter((diag) => {
            return doRangesIntersect(diag.range, range);
        });
    }

    clone() {
        const program = new Program(
            this._importResolver,
            this._configOptions,
            this.serviceProvider,
            new LogTracker(this._console, 'Cloned')
        );

        // Cloned program will use whatever user files the program currently has.
        const userFiles = this.getUserFiles();
        program.setTrackedFiles(userFiles.map((i) => i.sourceFile.getUri()));
        program.markAllFilesDirty(/* evenIfContentsAreSame */ true);

        // Make sure we keep editor content (open file) which could be different than one in the file system.
        for (const fileInfo of this.getOpened()) {
            const version = fileInfo.sourceFile.getClientVersion();
            if (version === undefined) {
                continue;
            }

            program.setFileOpened(
                fileInfo.sourceFile.getUri(),
                version,
                fileInfo.sourceFile.getOpenFileContents() ?? '',
                {
                    chainedUri: fileInfo.chainedSourceFile?.sourceFile.getUri(),
                    ipythonMode: fileInfo.sourceFile.getIPythonMode(),
                    isTracked: fileInfo.isTracked,
                }
            );
        }

        return program;
    }

    // Returns a value from 0 to 1 (or more) indicating how "full" the cache is
    // relative to some predetermined high-water mark. We'll compute this value
    // based on two easy-to-compute metrics: the number of entries in the type
    // cache and the number of parsed files.
    getCacheUsage() {
        const typeCacheEntryCount = this._evaluator!.getTypeCacheEntryCount();
        const entryCountRatio = typeCacheEntryCount / 750000;
        const fileCountRatio = this._parsedFileCount / 1000;

        return Math.max(entryCountRatio, fileCountRatio);
    }

    // Discards any cached information associated with this program.
    emptyCache() {
        this._createNewEvaluator();
        this._discardCachedParseResults();
        this._parsedFileCount = 0;

        this.serviceProvider.tryGet(ServiceKeys.stateMutationListeners)?.forEach((l) => l.clearCache?.());
    }

    private _handleMemoryHighUsage() {
        const cacheUsage = this._cacheManager.getCacheUsage();

        // If the total cache has exceeded 75%, determine whether we should empty
        // the cache.
        if (cacheUsage > 0.75) {
            const usedHeapRatio = this._cacheManager.getUsedHeapRatio(
                this._configOptions.verboseOutput ? this._console : undefined
            );

            // The type cache uses a Map, which has an absolute limit of 2^24 entries
            // before it will fail. If we cross the 95% mark, we'll empty the cache.
            const absoluteMaxCacheEntryCount = (1 << 24) * 0.9;
            const typeCacheEntryCount = this._evaluator!.getTypeCacheEntryCount();

            // If we use more than 90% of the heap size limit, avoid a crash
            // by emptying the type cache.
            if (typeCacheEntryCount > absoluteMaxCacheEntryCount || usedHeapRatio > 0.9) {
                this._cacheManager.emptyCache(this._console);
            }
        }
    }

    // Discards all cached parse results and file contents to free up memory.
    // It does not discard cached index results or diagnostics for files.
    private _discardCachedParseResults() {
        for (const sourceFileInfo of this._sourceFileList) {
            sourceFileInfo.sourceFile.dropParseAndBindInfo();
        }
    }

    // Wrapper function that should be used when invoking this._evaluator
    // with a cancellation token. It handles cancellation exceptions and
    // any other unexpected exceptions.
    private _runEvaluatorWithCancellationToken<T>(token: CancellationToken | undefined, callback: () => T): T {
        try {
            if (token) {
                return this._evaluator!.runWithCancellationToken(token, callback);
            } else {
                return callback();
            }
        } catch (e: any) {
            // An unexpected exception occurred, potentially leaving the current evaluator
            // in an inconsistent state. Discard it and replace it with a fresh one. It is
            // Cancellation exceptions are known to handle this correctly.
            if (!OperationCanceledException.is(e) || e.isTypeCacheInvalid) {
                this._createNewEvaluator();
            }
            throw e;
        }
    }

    // Returns a list of empty file diagnostic entries for the files
    // that have been removed. This is needed to clear out the
    // errors for files that have been deleted or closed.
    private _removeUnneededFiles(): FileDiagnostics[] {
        const fileDiagnostics: FileDiagnostics[] = [];

        // If a file is no longer tracked, opened or shadowed, it can
        // be removed from the program.
        for (let i = 0; i < this._sourceFileList.length; ) {
            const fileInfo = this._sourceFileList[i];
            if (!this._isFileNeeded(fileInfo)) {
                // Clear only if there are any errors for this file.
                if (fileInfo.diagnosticsVersion !== undefined) {
                    fileDiagnostics.push({
                        fileUri: fileInfo.sourceFile.getUri(),
                        version: fileInfo.sourceFile.getClientVersion(),
                        diagnostics: [],
                    });
                }

                fileInfo.sourceFile.prepareForClose();
                this._removeSourceFileFromListAndMap(fileInfo.sourceFile.getUri(), i);

                // Unlink any imports and remove them from the list if
                // they are no longer referenced.
                fileInfo.imports.forEach((importedFile) => {
                    const indexToRemove = importedFile.importedBy.findIndex((fi) => fi === fileInfo);
                    if (indexToRemove < 0) {
                        return;
                    }

                    importedFile.mutate((s) => s.importedBy.splice(indexToRemove, 1));

                    // See if we need to remove the imported file because it
                    // is no longer needed. If its index is >= i, it will be
                    // removed when we get to it.
                    if (!this._isFileNeeded(importedFile)) {
                        const indexToRemove = this._sourceFileList.findIndex((fi) => fi === importedFile);
                        if (indexToRemove >= 0 && indexToRemove < i) {
                            // Clear if there are any errors for this import.
                            if (importedFile.diagnosticsVersion !== undefined) {
                                fileDiagnostics.push({
                                    fileUri: importedFile.sourceFile.getUri(),
                                    version: importedFile.sourceFile.getClientVersion(),
                                    diagnostics: [],
                                });
                            }

                            importedFile.sourceFile.prepareForClose();
                            this._removeSourceFileFromListAndMap(importedFile.sourceFile.getUri(), indexToRemove);
                            i--;
                        }
                    }
                });

                // Remove any shadowed files corresponding to this file.
                fileInfo.shadowedBy.forEach((shadowedFile) => {
                    shadowedFile.mutate((s) => (s.shadows = s.shadows.filter((f) => f !== fileInfo)));
                });
                fileInfo.mutate((s) => (s.shadowedBy = []));
            } else {
                // If we're showing the user errors only for open files, clear
                // out the errors for the now-closed file.
                if (!this._shouldCheckFile(fileInfo) && fileInfo.diagnosticsVersion !== undefined) {
                    fileDiagnostics.push({
                        fileUri: fileInfo.sourceFile.getUri(),
                        version: fileInfo.sourceFile.getClientVersion(),
                        diagnostics: [],
                    });
                    fileInfo.diagnosticsVersion = undefined;
                }

                i++;
            }
        }

        return fileDiagnostics;
    }

    private _isFileNeeded(fileInfo: SourceFileInfo, skipFileNeededCheck?: boolean) {
        if (fileInfo.sourceFile.isFileDeleted()) {
            return false;
        }

        if (!!skipFileNeededCheck || fileInfo.isTracked || fileInfo.isOpenByClient) {
            return true;
        }

        if (fileInfo.shadows.length > 0) {
            return true;
        }

        if (fileInfo.importedBy.length === 0) {
            return false;
        }

        // It's possible for a cycle of files to be imported
        // by a tracked file but then abandoned. The import cycle
        // will keep the entire group "alive" if we don't detect
        // the condition and garbage collect them.
        return this._isImportNeededRecursive(fileInfo, new Set<string>());
    }

    private _isImportNeededRecursive(fileInfo: SourceFileInfo, recursionSet: Set<string>) {
        if (fileInfo.isTracked || fileInfo.isOpenByClient || fileInfo.shadows.length > 0) {
            return true;
        }

        const fileUri = fileInfo.sourceFile.getUri();

        // Avoid infinite recursion.
        if (recursionSet.has(fileUri.key)) {
            return false;
        }

        recursionSet.add(fileUri.key);

        for (const importerInfo of fileInfo.importedBy) {
            if (this._isImportNeededRecursive(importerInfo, recursionSet)) {
                return true;
            }
        }

        return false;
    }

    private _createSourceMapper(
        execEnv: ExecutionEnvironment,
        token: CancellationToken,
        from?: SourceFileInfo,
        mapCompiled?: boolean,
        preferStubs?: boolean
    ) {
        const sourceMapper = new SourceMapper(
            this._importResolver,
            execEnv,
            this._evaluator!,
            (stubFileUri: Uri, implFileUri: Uri) => {
                let stubFileInfo = this.getSourceFileInfo(stubFileUri);
                if (!stubFileInfo) {
                    // Special case for import statement like "import X.Y". The SourceFile
                    // for X might not be in memory since import `X.Y` only brings in Y.
                    stubFileInfo = this.addInterimFile(stubFileUri);
                }

                this._addShadowedFile(stubFileInfo, implFileUri);
                return this.getBoundSourceFile(implFileUri);
            },
            (f) => {
                let fileInfo = this.getBoundSourceFileInfo(f);
                if (!fileInfo) {
                    // Special case for import statement like "import X.Y". The SourceFile
                    // for X might not be in memory since import `X.Y` only brings in Y.
                    fileInfo = this.addInterimFile(f);

                    // Even though this file is not referenced by anything, make sure
                    // we have a parse tree for the doc string.
                    this._parseFile(fileInfo, /* content */ undefined, /* force */ true);
                }

                return fileInfo;
            },
            mapCompiled ?? false,
            preferStubs ?? false,
            from,
            token
        );
        return sourceMapper;
    }

    private _isImportAllowed(importer: SourceFileInfo, importResult: ImportResult, isImportStubFile: boolean): boolean {
        // Don't import native libs. We don't want to track these files,
        // and we definitely don't want to attempt to parse them.
        if (importResult.isNativeLib) {
            return false;
        }

        let thirdPartyImportAllowed =
            this._configOptions.useLibraryCodeForTypes ||
            (importResult.importType === ImportType.ThirdParty && !!importResult.pyTypedInfo) ||
            (importResult.importType === ImportType.Local && importer.isThirdPartyPyTypedPresent);

        if (
            importResult.importType === ImportType.ThirdParty ||
            (importer.isThirdPartyImport && importResult.importType === ImportType.Local)
        ) {
            if (this._allowedThirdPartyImports) {
                if (importResult.isRelative) {
                    // If it's a relative import, we'll allow it because the
                    // importer was already deemed to be allowed.
                    thirdPartyImportAllowed = true;
                } else if (
                    this._allowedThirdPartyImports.some((importName: string) => {
                        // If this import name is the one that was explicitly
                        // allowed or is a child of that import name,
                        // it's considered allowed.
                        if (importResult.importName === importName) {
                            return true;
                        }

                        if (importResult.importName.startsWith(importName + '.')) {
                            return true;
                        }

                        return false;
                    })
                ) {
                    thirdPartyImportAllowed = true;
                }
            } else if (importer.isThirdPartyImport && this._configOptions.useLibraryCodeForTypes) {
                // If the importing file is a third-party import, allow importing of
                // additional third-party imports. This supports the case where the importer
                // is in a py.typed library but is importing from another non-py.typed
                // library. It also supports the case where someone explicitly opens a
                // library source file in their editor.
                thirdPartyImportAllowed = true;
            } else if (
                importResult.isNamespacePackage &&
                Array.from(importResult.filteredImplicitImports.values()).some(
                    (implicitImport) => !!implicitImport.pyTypedInfo
                )
            ) {
                // Handle the case where the import targets a namespace package, and a
                // submodule contained within it has a py.typed marker.
                thirdPartyImportAllowed = true;
            }

            // Some libraries ship with stub files that import from non-stubs. Don't
            // explore those.
            // Don't explore any third-party files unless they're type stub files
            // or we've been told explicitly that third-party imports are OK.
            if (!isImportStubFile) {
                return thirdPartyImportAllowed;
            }
        }

        return true;
    }

    private _getSourceFileInfoFromKey(key: string) {
        return this._sourceFileMap.get(key);
    }

    private _updateSourceFileImports(sourceFileInfo: SourceFileInfo, options: ConfigOptions): SourceFileInfo[] {
        const filesAdded: SourceFileInfo[] = [];

        // Get the new list of imports and see if it changed from the last
        // list of imports for this file.
        const imports = sourceFileInfo.sourceFile.getImports();

        // Create a local function that determines whether the import should
        // be considered a "third-party import" and whether it is coming from
        // a third-party package that claims to be typed. An import is
        // considered third-party if it is external to the importer
        // or is internal but the importer is itself a third-party package.
        const getThirdPartyImportInfo = (importResult: ImportResult) => {
            let isThirdPartyImport = false;
            let isPyTypedPresent = false;

            if (importResult.importType === ImportType.ThirdParty) {
                isThirdPartyImport = true;
                if (importResult.pyTypedInfo) {
                    isPyTypedPresent = true;
                }
            } else if (sourceFileInfo.isThirdPartyImport && importResult.importType === ImportType.Local) {
                isThirdPartyImport = true;
                if (sourceFileInfo.isThirdPartyPyTypedPresent) {
                    isPyTypedPresent = true;
                }
            }

            return {
                isThirdPartyImport,
                isPyTypedPresent,
            };
        };

        // Create a map of unique imports, since imports can appear more than once.
        const newImportPathMap = new Map<string, UpdateImportInfo>();

        // Add chained source file as import if it exists.
        if (sourceFileInfo.chainedSourceFile) {
            if (sourceFileInfo.chainedSourceFile.sourceFile.isFileDeleted()) {
                sourceFileInfo.chainedSourceFile = undefined;
            } else {
                const fileUri = sourceFileInfo.chainedSourceFile.sourceFile.getUri();
                newImportPathMap.set(fileUri.key, {
                    path: fileUri,
                    isTypeshedFile: false,
                    isThirdPartyImport: false,
                    isPyTypedPresent: false,
                });
            }
        }

        imports.forEach((importResult) => {
            if (importResult.isImportFound) {
                if (this._isImportAllowed(sourceFileInfo, importResult, importResult.isStubFile)) {
                    if (importResult.resolvedPaths.length > 0) {
                        const fileUri = importResult.resolvedPaths[importResult.resolvedPaths.length - 1];
                        if (fileUri) {
                            const thirdPartyTypeInfo = getThirdPartyImportInfo(importResult);
                            newImportPathMap.set(fileUri.key, {
                                path: fileUri,
                                isTypeshedFile:
                                    !!importResult.isStdlibTypeshedFile || !!importResult.isThirdPartyTypeshedFile,
                                isThirdPartyImport: thirdPartyTypeInfo.isThirdPartyImport,
                                isPyTypedPresent: thirdPartyTypeInfo.isPyTypedPresent,
                            });
                        }
                    }
                }

                importResult.filteredImplicitImports.forEach((implicitImport) => {
                    if (this._isImportAllowed(sourceFileInfo, importResult, implicitImport.isStubFile)) {
                        if (!implicitImport.isNativeLib) {
                            const thirdPartyTypeInfo = getThirdPartyImportInfo(importResult);
                            newImportPathMap.set(implicitImport.path.key, {
                                path: implicitImport.path,
                                isTypeshedFile:
                                    !!importResult.isStdlibTypeshedFile || !!importResult.isThirdPartyTypeshedFile,
                                isThirdPartyImport: thirdPartyTypeInfo.isThirdPartyImport,
                                isPyTypedPresent: thirdPartyTypeInfo.isPyTypedPresent,
                            });
                        }
                    }
                });

                // If the stub was found but the non-stub (source) file was not, dump
                // the failure to the log for diagnostic purposes.
                if (importResult.nonStubImportResult && !importResult.nonStubImportResult.isImportFound) {
                    // We'll skip this for imports from within stub files and imports that target
                    // stdlib typeshed stubs because many of these are known to not have
                    // associated source files, and we don't want to fill the logs with noise.
                    if (!sourceFileInfo.sourceFile.isStubFile() && !importResult.isStdlibTypeshedFile) {
                        if (options.verboseOutput) {
                            this._console.info(
                                `Could not resolve source for '${importResult.importName}' ` +
                                    `in file '${sourceFileInfo.sourceFile.getUri()}'`
                            );

                            if (importResult.nonStubImportResult.importFailureInfo) {
                                importResult.nonStubImportResult.importFailureInfo.forEach((diag) => {
                                    this._console.info(`  ${diag}`);
                                });
                            }
                        }
                    }
                }
            } else if (options.verboseOutput) {
                this._console.info(
                    `Could not import '${importResult.importName}' ` + `in file '${sourceFileInfo.sourceFile.getUri()}'`
                );
                if (importResult.importFailureInfo) {
                    importResult.importFailureInfo.forEach((diag) => {
                        this._console.info(`  ${diag}`);
                    });
                }
            }
        });

        const updatedImportMap = new Map<string, SourceFileInfo>();
        sourceFileInfo.imports.forEach((importInfo) => {
            const oldFilePath = importInfo.sourceFile.getUri();

            // A previous import was removed.
            if (!newImportPathMap.has(oldFilePath.key)) {
                importInfo.mutate((s) => {
                    s.importedBy = s.importedBy.filter(
                        (fi) => fi.sourceFile.getUri() !== sourceFileInfo.sourceFile.getUri()
                    );
                });
            } else {
                updatedImportMap.set(oldFilePath.key, importInfo);
            }
        });

        // See if there are any new imports to be added.
        newImportPathMap.forEach((importInfo, normalizedImportPath) => {
            if (!updatedImportMap.has(normalizedImportPath)) {
                // We found a new import to add. See if it's already part
                // of the program.
                let importedFileInfo = this.getSourceFileInfo(importInfo.path);
                if (!importedFileInfo) {
                    const moduleImportInfo = this._getModuleImportInfoForFile(importInfo.path);
                    const sourceFile = new SourceFile(
                        this.serviceProvider,
                        importInfo.path,
                        moduleImportInfo.moduleName,
                        importInfo.isThirdPartyImport,
                        importInfo.isPyTypedPresent,
                        this._editModeTracker,
                        this._console,
                        this._logTracker
                    );
                    importedFileInfo = new SourceFileInfo(
                        sourceFile,
                        importInfo.isTypeshedFile,
                        importInfo.isThirdPartyImport,
                        importInfo.isPyTypedPresent,
                        this._editModeTracker
                    );

                    this._addToSourceFileListAndMap(importedFileInfo);
                    filesAdded.push(importedFileInfo);
                }

                importedFileInfo.mutate((s) => s.importedBy.push(sourceFileInfo));
                updatedImportMap.set(normalizedImportPath, importedFileInfo);
            }
        });

        // Update the imports list. It should now map the set of imports
        // specified by the source file.
        sourceFileInfo.mutate((s) => (s.imports = []));
        newImportPathMap.forEach((_, key) => {
            if (this._getSourceFileInfoFromKey(key)) {
                sourceFileInfo.mutate((s) => s.imports.push(this._getSourceFileInfoFromKey(key)!));
            }
        });

        // Resolve the builtins import for the file. This needs to be
        // analyzed before the file can be analyzed.
        sourceFileInfo.builtinsImport = undefined;
        const builtinsImport = sourceFileInfo.sourceFile.getBuiltinsImport();
        if (builtinsImport && builtinsImport.isImportFound) {
            const resolvedBuiltinsPath = builtinsImport.resolvedPaths[builtinsImport.resolvedPaths.length - 1];
            sourceFileInfo.builtinsImport = this.getSourceFileInfo(resolvedBuiltinsPath);
        }

        return filesAdded;
    }

    private _removeSourceFileFromListAndMap(fileUri: Uri, indexToRemove: number) {
        this._sourceFileMap.delete(fileUri.key);
        this._sourceFileList.splice(indexToRemove, 1);
    }

    private _addToSourceFileListAndMap(fileInfo: SourceFileInfo) {
        const fileUri = fileInfo.sourceFile.getUri();

        // We should never add a file with the same path twice.
        assert(!this._sourceFileMap.has(fileUri.key));

        this._sourceFileList.push(fileInfo);
        this._sourceFileMap.set(fileUri.key, fileInfo);
    }

    private static _getPrintTypeFlags(configOptions: ConfigOptions): PrintTypeFlags {
        let flags = PrintTypeFlags.None;

        if (configOptions.diagnosticRuleSet.printUnknownAsAny) {
            flags |= PrintTypeFlags.PrintUnknownWithAny;
        }

        if (configOptions.diagnosticRuleSet.omitConditionalConstraint) {
            flags |= PrintTypeFlags.OmitConditionalConstraint;
        }

        if (configOptions.diagnosticRuleSet.omitTypeArgsIfUnknown) {
            flags |= PrintTypeFlags.OmitTypeArgumentsIfUnknown;
        }

        if (configOptions.diagnosticRuleSet.omitUnannotatedParamType) {
            flags |= PrintTypeFlags.OmitUnannotatedParamType;
        }

        if (configOptions.diagnosticRuleSet.pep604Printing) {
            flags |= PrintTypeFlags.PEP604;
        }

        return flags;
    }

<<<<<<< HEAD
    private _getImportNameForFile(fileUri: Uri) {
=======
    private _getModuleImportInfoForFile(filePath: string) {
>>>>>>> f0aad209
        // We allow illegal module names (e.g. names that include "-" in them)
        // because we want a unique name for each module even if it cannot be
        // imported through an "import" statement. It's important to have a
        // unique name in case two modules declare types with the same local
        // name. The type checker uses the fully-qualified (unique) module name
        // to differentiate between such types.
        const moduleNameAndType = this._importResolver.getModuleNameForImport(
            fileUri,
            this._configOptions.getDefaultExecEnvironment(),
            /* allowIllegalModuleName */ true,
            /* detectPyTyped */ true
        );

        return moduleNameAndType;
    }

    // A "shadowed" file is a python source file that has been added to the program because
    // it "shadows" a type stub file for purposes of finding doc strings and definitions.
    // We need to track the relationship so if the original type stub is removed from the
    // program, we can remove the corresponding shadowed file and any files it imports.
    private _addShadowedFile(stubFile: SourceFileInfo, shadowImplPath: Uri): SourceFile {
        let shadowFileInfo = this.getSourceFileInfo(shadowImplPath);

        if (!shadowFileInfo) {
            shadowFileInfo = this.addInterimFile(shadowImplPath);
        }

        if (!shadowFileInfo.shadows.includes(stubFile)) {
            shadowFileInfo.mutate((s) => s.shadows.push(stubFile));
        }

        if (!stubFile.shadowedBy.includes(shadowFileInfo)) {
            stubFile.mutate((s) => s.shadowedBy.push(shadowFileInfo!));
        }

        return shadowFileInfo.sourceFile;
    }

<<<<<<< HEAD
    private _createInterimFileInfo(fileUri: Uri) {
        const moduleImportInfo = this._importResolver.getModuleNameForImport(
            fileUri,
            this._configOptions.getDefaultExecEnvironment(),
            /* allowIllegalModuleName */ true
        );
=======
    private _createInterimFileInfo(filePath: string) {
        const moduleImportInfo = this._getModuleImportInfoForFile(filePath);
>>>>>>> f0aad209
        const sourceFile = this._sourceFileFactory.createSourceFile(
            this.serviceProvider,
            fileUri,
            moduleImportInfo.moduleName,
            /* isThirdPartyImport */ false,
            /* isInPyTypedPackage */ false,
            this._editModeTracker,
            this._console,
            this._logTracker
        );
        const sourceFileInfo = new SourceFileInfo(
            sourceFile,
            /* isTypeshedFile */ false,
            /* isThirdPartyImport */ false,
            /* isThirdPartyPyTypedPresent */ false,
            this._editModeTracker
        );

        return sourceFileInfo;
    }

    private _createNewEvaluator() {
        if (this._evaluator) {
            // We shouldn't need to call this, but there appears to be a bug
            // in the v8 garbage collector where it's unable to resolve orphaned
            // objects without us giving it some assistance.
            this._evaluator.disposeEvaluator();
        }

        this._evaluator = createTypeEvaluatorWithTracker(
            this._lookUpImport,
            {
                printTypeFlags: Program._getPrintTypeFlags(this._configOptions),
                logCalls: this._configOptions.logTypeEvaluationTime,
                minimumLoggingThreshold: this._configOptions.typeEvaluationTimeThreshold,
                evaluateUnknownImportsAsAny: !!this._configOptions.evaluateUnknownImportsAsAny,
                verifyTypeCacheEvaluatorFlags: !!this._configOptions.internalTestMode,
            },
            this._logTracker,
            this._configOptions.logTypeEvaluationTime
                ? createTracePrinter(
                      this._importResolver.getImportRoots(
                          this._configOptions.findExecEnvironment(this._configOptions.projectRoot)
                      )
                  )
                : undefined
        );

        return this._evaluator;
    }

    private _parseFile(fileToParse: SourceFileInfo, content?: string, skipFileNeededCheck?: boolean) {
        if (!this._isFileNeeded(fileToParse, skipFileNeededCheck) || !fileToParse.sourceFile.isParseRequired()) {
            return;
        }

        // SourceFile.parse should only be called here in the program, as calling it
        // elsewhere could break the entire dependency graph maintained by the program.
        // Other parts of the program should use _parseFile to create ParseResults from
        // the sourceFile. For standalone parseResults, use parseFile or the Parser directly.
        if (fileToParse.sourceFile.parse(this._configOptions, this._importResolver, content)) {
            this._parsedFileCount++;
            this._updateSourceFileImports(fileToParse, this._configOptions);
        }

        if (fileToParse.sourceFile.isFileDeleted()) {
            fileToParse.isTracked = false;

            // Mark any files that depend on this file as dirty
            // also. This will retrigger analysis of these other files.
            const markDirtySet = new Set<string>();
            this._markFileDirtyRecursive(fileToParse, markDirtySet);

            // Invalidate the import resolver's cache as well.
            this._importResolver.invalidateCache();
        }
    }

    private _getImplicitImports(file: SourceFileInfo) {
        // If file is not parsed, then chainedSourceFile,
        // builtinsImport might not exist or incorrect.
        // They will be added when _parseFile is called and _updateSourceFileImports ran.
        if (file.builtinsImport === file) {
            return undefined;
        }

        const tryReturn = (input: SourceFileInfo | undefined) => {
            if (!input || input.sourceFile.isFileDeleted()) {
                return undefined;
            }

            return input;
        };

        return tryReturn(file.chainedSourceFile) ?? file.builtinsImport;
    }

    private _bindImplicitImports(fileToAnalyze: SourceFileInfo, skipFileNeededCheck?: boolean) {
        // Get all of the potential imports for this file.
        const implicitImports: SourceFileInfo[] = [];
        const implicitSet = new Set<string>();

        let nextImplicitImport = this._getImplicitImports(fileToAnalyze);
        while (nextImplicitImport) {
            const implicitPath = nextImplicitImport.sourceFile.getUri();
            if (implicitSet.has(implicitPath.key)) {
                // We've found a cycle. Break out of the loop.
                debug.fail(
                    this.serviceProvider
                        .tryGet(ServiceKeys.debugInfoInspector)
                        ?.getCycleDetail(this, nextImplicitImport) ?? `Found a cycle in implicit imports files`
                );
            }

            implicitSet.add(implicitPath.key);
            implicitImports.push(nextImplicitImport);

            this._parseFile(nextImplicitImport, /* content */ undefined, skipFileNeededCheck);
            nextImplicitImport = this._getImplicitImports(nextImplicitImport);
        }

        if (implicitImports.length === 0) {
            return;
        }

        // Go in reverse order (so top of chain is first).
        let implicitImport = implicitImports.pop();
        while (implicitImport) {
            // Bind this file, but don't recurse into its imports.
            this._bindFile(implicitImport, undefined, skipFileNeededCheck, /* isImplicitImport */ true);
            implicitImport = implicitImports.pop();
        }
    }

    // Binds the specified file and all of its dependencies, recursively.
    // Returns true if the file was bound or it didn't need to be bound.
    private _bindFile(
        fileToAnalyze: SourceFileInfo,
        content?: string,
        skipFileNeededCheck?: boolean,
        isImplicitImport?: boolean
    ): boolean {
        if (!this._isFileNeeded(fileToAnalyze, skipFileNeededCheck) || !fileToAnalyze.sourceFile.isBindingRequired()) {
            return !fileToAnalyze.sourceFile.isBindingRequired();
        }

        this._parseFile(fileToAnalyze, content, skipFileNeededCheck);

        // Create a function to get the scope info.
        const getScopeIfAvailable = (fileInfo: SourceFileInfo | undefined) => {
            if (!fileInfo || fileInfo === fileToAnalyze) {
                return undefined;
            }

            // If the file was deleted, there's no scope to return.
            if (fileInfo.sourceFile.isFileDeleted()) {
                return undefined;
            }

            const parseResults = fileInfo.sourceFile.getParseResults();
            if (!parseResults) {
                return undefined;
            }

            // File should already be bound because of the chained file binding above.
            const scope = AnalyzerNodeInfo.getScope(parseResults.parseTree);
            return scope;
        };

        let builtinsScope: Scope | undefined;
        if (fileToAnalyze.builtinsImport && fileToAnalyze.builtinsImport !== fileToAnalyze) {
            // Bind all of the implicit imports first. So we don't recurse into them.
            if (!isImplicitImport) {
                this._bindImplicitImports(fileToAnalyze);
            }

            // If it is not builtin module itself, we need to parse and bind
            // the builtin module.
            builtinsScope =
                getScopeIfAvailable(fileToAnalyze.chainedSourceFile) ??
                getScopeIfAvailable(fileToAnalyze.builtinsImport);
        }

        let futureImports = fileToAnalyze.sourceFile.getParseResults()!.futureImports;
        if (fileToAnalyze.chainedSourceFile) {
            futureImports = this._getEffectiveFutureImports(futureImports, fileToAnalyze.chainedSourceFile);
        }
        fileToAnalyze.effectiveFutureImports = futureImports.size > 0 ? futureImports : undefined;

        fileToAnalyze.sourceFile.bind(this._configOptions, this._lookUpImport, builtinsScope, futureImports);
        return true;
    }

    private _getEffectiveFutureImports(futureImports: Set<string>, chainedSourceFile: SourceFileInfo): Set<string> {
        const effectiveFutureImports = new Set<string>(futureImports);

        chainedSourceFile.effectiveFutureImports?.forEach((value) => {
            effectiveFutureImports.add(value);
        });

        return effectiveFutureImports;
    }

    private _lookUpImport = (
        fileUriOrModule: Uri | AbsoluteModuleDescriptor,
        options?: LookupImportOptions
    ): ImportLookupResult | undefined => {
        let sourceFileInfo: SourceFileInfo | undefined;

        if (Uri.isUri(fileUriOrModule)) {
            sourceFileInfo = this.getSourceFileInfo(fileUriOrModule);
        } else {
            // Resolve the import.
            const importResult = this._importResolver.resolveImport(
                fileUriOrModule.importingFileUri,
                this._configOptions.findExecEnvironment(fileUriOrModule.importingFileUri),
                {
                    leadingDots: 0,
                    nameParts: fileUriOrModule.nameParts,
                    importedSymbols: undefined,
                }
            );

            if (importResult.isImportFound && !importResult.isNativeLib && importResult.resolvedPaths.length > 0) {
                const resolvedPath = importResult.resolvedPaths[importResult.resolvedPaths.length - 1];
                if (resolvedPath) {
                    // See if the source file already exists in the program.
                    sourceFileInfo = this.getSourceFileInfo(resolvedPath);

                    if (!sourceFileInfo) {
                        // Start tracking the source file.
                        this.addTrackedFile(resolvedPath);
                        sourceFileInfo = this.getSourceFileInfo(resolvedPath);
                    }
                }
            }
        }

        if (!sourceFileInfo) {
            return undefined;
        }

        if (options?.skipParsing) {
            // Return dummy information if the caller has indicated that parsing is
            // unnecessary. This is used in cases where the caller simply wants to
            // know if the source file exists but is not interested in the contents.
            return {
                symbolTable: new Map<string, Symbol>(),
                dunderAllNames: undefined,
                usesUnsupportedDunderAllForm: false,
                get docString() {
                    return undefined;
                },
                isInPyTypedPackage: false,
            };
        }

        if (sourceFileInfo.sourceFile.isBindingRequired()) {
            // Bind the file if it's not already bound. Don't count this time
            // against the type checker.
            timingStats.typeCheckerTime.subtractFromTime(() => {
                this._bindFile(sourceFileInfo!, /* content */ undefined, options?.skipFileNeededCheck);
            });
        }

        const symbolTable = sourceFileInfo.sourceFile.getModuleSymbolTable();
        if (!symbolTable) {
            return undefined;
        }

        const parseResults = sourceFileInfo.sourceFile.getParseResults();
        const moduleNode = parseResults!.parseTree;
        const fileInfo = AnalyzerNodeInfo.getFileInfo(moduleNode);

        const dunderAllInfo = AnalyzerNodeInfo.getDunderAllInfo(parseResults!.parseTree);

        return {
            symbolTable,
            dunderAllNames: dunderAllInfo?.names,
            usesUnsupportedDunderAllForm: dunderAllInfo?.usesUnsupportedDunderAllForm ?? false,
            get docString() {
                return getDocString(moduleNode.statements);
            },
            isInPyTypedPackage: fileInfo.isInPyTypedPackage,
        };
    };

    private _shouldCheckFile(fileInfo: SourceFileInfo) {
        // Always do a full checking for a file that's open in the editor.
        if (fileInfo.isOpenByClient) {
            return true;
        }

        // If the file isn't currently open, only perform full checking for
        // files that are tracked, and only if the checkOnlyOpenFiles is disabled.
        if (!this._configOptions.checkOnlyOpenFiles && fileInfo.isTracked) {
            return true;
        }

        return false;
    }

    private _checkTypes(fileToCheck: SourceFileInfo, token: CancellationToken, chainedByList?: SourceFileInfo[]) {
        return this._logTracker.log(`analyzing: ${fileToCheck.sourceFile.getUri()}`, (logState) => {
            // If the file isn't needed because it was eliminated from the
            // transitive closure or deleted, skip the file rather than wasting
            // time on it.
            if (!this._isFileNeeded(fileToCheck)) {
                logState.suppress();
                return false;
            }

            if (!fileToCheck.sourceFile.isCheckingRequired()) {
                logState.suppress();
                return false;
            }

            if (!this._shouldCheckFile(fileToCheck)) {
                logState.suppress();
                return false;
            }

            if (!this._disableChecker) {
                // For ipython, make sure we check all its dependent files first since
                // their results can affect this file's result.
                const dependentFiles = this._checkDependentFiles(fileToCheck, chainedByList, token);

                const boundFile = this._bindFile(
                    fileToCheck,
                    undefined,
                    // If binding is required we want to make sure to bind the file, otherwise
                    // the sourceFile.check below will fail.
                    /* skipFileNeededCheck */ fileToCheck.sourceFile.isBindingRequired()
                );
                if (this._preCheckCallback) {
                    const parseResults = fileToCheck.sourceFile.getParseResults();
                    if (parseResults) {
                        this._preCheckCallback(parseResults, this._evaluator!);
                    }
                }

<<<<<<< HEAD
                const execEnv = this._configOptions.findExecEnvironment(fileToCheck.sourceFile.getUri());
                fileToCheck.sourceFile.check(
                    this.configOptions,
                    this._importResolver,
                    this._evaluator!,
                    this._createSourceMapper(execEnv, token, fileToCheck),
                    dependentFiles
                );
=======
                if (boundFile) {
                    const execEnv = this._configOptions.findExecEnvironment(fileToCheck.sourceFile.getFilePath());
                    fileToCheck.sourceFile.check(
                        this.configOptions,
                        this._importResolver,
                        this._evaluator!,
                        this._createSourceMapper(execEnv, token, fileToCheck),
                        dependentFiles
                    );
                }
>>>>>>> f0aad209
            }

            // For very large programs, we may need to discard the evaluator and
            // its cached types to avoid running out of heap space.
            this._handleMemoryHighUsage();

            // Detect import cycles that involve the file.
            if (this._configOptions.diagnosticRuleSet.reportImportCycles !== 'none') {
                // Don't detect import cycles when doing type stub generation. Some
                // third-party modules are pretty convoluted.
                // Or if the file is the notebook cell. notebook cell can't have cycles.
                if (
                    !this._allowedThirdPartyImports &&
                    fileToCheck.sourceFile.getIPythonMode() !== IPythonMode.CellDocs
                ) {
                    // We need to force all of the files to be parsed and build
                    // a closure map for the files.
                    const closureMap = new Map<string, SourceFileInfo>();
                    this._getImportsRecursive(fileToCheck, closureMap, 0);

                    closureMap.forEach((file) => {
                        timingStats.cycleDetectionTime.timeOperation(() => {
                            const filesVisitedMap = new Map<string, SourceFileInfo>();

                            if (!this._detectAndReportImportCycles(file, filesVisitedMap)) {
                                // If no cycles were found in any of the files we visited,
                                // set a flag to indicates that we don't need to visit them again
                                // on subsequent cycle checks.
                                filesVisitedMap.forEach((sourceFileInfo) => {
                                    sourceFileInfo.sourceFile.setNoCircularDependencyConfirmed();
                                });
                            }
                        });
                    });
                }
            }

            return true;
        });
    }

    private _checkDependentFiles(
        fileToCheck: SourceFileInfo,
        chainedByList: SourceFileInfo[] | undefined,
        token: CancellationToken
    ) {
        if (fileToCheck.sourceFile.getIPythonMode() !== IPythonMode.CellDocs) {
            return undefined;
        }

        // If we don't have chainedByList, it means none of them are checked yet.
        const needToRunChecker = !chainedByList;

        chainedByList = chainedByList ?? createChainedByList(this, fileToCheck);
        const index = chainedByList.findIndex((v) => v === fileToCheck);
        if (index < 0) {
            return undefined;
        }

        const startIndex = index + 1;
        if (startIndex >= chainedByList.length) {
            return undefined;
        }

        if (needToRunChecker) {
            // If the file is already analyzed, it will be no op.
            // And make sure we don't dump parse tree and etc while
            // calling checker. Otherwise, checkType can dump parse
            // tree required by outer check.
            const handle = this._cacheManager.pauseTracking();
            try {
                for (let i = chainedByList.length - 1; i >= startIndex; i--) {
                    this._checkTypes(chainedByList[i], token, chainedByList);
                }
            } finally {
                handle.dispose();
            }
        }

        const dependentFiles = [];
        for (let i = startIndex; i < chainedByList.length; i++) {
            const file = chainedByList[i];
            const parseResults = file?.sourceFile.getParseResults();
            if (!parseResults) {
                continue;
            }

            // We might not have the file info if binding failed for whatever reasons.
            const fileInfo = AnalyzerNodeInfo.getFileInfo(parseResults.parseTree);
            if (fileInfo && fileInfo.accessedSymbolSet) {
                dependentFiles.push(parseResults);
            }
        }

        return dependentFiles;
    }

    // Builds a map of files that includes the specified file and all of the files
    // it imports (recursively) and ensures that all such files. If any of these files
    // have already been checked (they and their recursive imports have completed the
    // check phase), they are not included in the results.
    private _getImportsRecursive(
        file: SourceFileInfo,
        closureMap: Map<string, SourceFileInfo>,
        recursionCount: number
    ) {
        // If the file is already in the closure map, we found a cyclical
        // dependency. Don't recur further.
        const fileUri = file.sourceFile.getUri();
        if (closureMap.has(fileUri.key)) {
            return;
        }

        // If the import chain is too long, emit an error. Otherwise we
        // risk blowing the stack.
        if (recursionCount > _maxImportDepth) {
            file.sourceFile.setHitMaxImportDepth(_maxImportDepth);
            return;
        }

        // Add the file to the closure map.
        closureMap.set(fileUri.key, file);

        // If this file hasn't already been parsed, parse it now. This will
        // discover any files it imports. Skip this if the file is part
        // of a library. We'll assume that no cycles will be generated from
        // library code or typeshed stubs.
        if (isUserCode(file)) {
            this._parseFile(file);
        }

        // Recursively add the file's imports.
        for (const importedFileInfo of file.imports) {
            this._getImportsRecursive(importedFileInfo, closureMap, recursionCount + 1);
        }
    }

    private _detectAndReportImportCycles(
        sourceFileInfo: SourceFileInfo,
        filesVisited: Map<string, SourceFileInfo>,
        dependencyChain: SourceFileInfo[] = [],
        dependencyMap = new Map<string, boolean>()
    ): boolean {
        // Don't bother checking for typestub files or third-party files.
        if (sourceFileInfo.sourceFile.isStubFile() || sourceFileInfo.isThirdPartyImport) {
            return false;
        }

        // If we've already confirmed that this source file isn't part of a
        // cycle, we can skip it entirely.
        if (sourceFileInfo.sourceFile.isNoCircularDependencyConfirmed()) {
            return false;
        }

        const fileUri = sourceFileInfo.sourceFile.getUri();

        filesVisited.set(fileUri.key, sourceFileInfo);

        let detectedCycle = false;

        if (dependencyMap.has(fileUri.key)) {
            // We detect a cycle (partial or full). A full cycle is one that is
            // rooted in the file at the start of our dependency chain. A partial
            // cycle loops back on some other file in the dependency chain. We
            // will report only full cycles here and leave the reporting of
            // partial cycles to other passes.
            detectedCycle = true;

            // Look for chains at least two in length. A file that contains
            // an "import . from X" will technically create a cycle with
            // itself, but those are not interesting to report.
            if (dependencyChain.length > 1 && sourceFileInfo === dependencyChain[0]) {
                this._logImportCycle(dependencyChain);
            }
        } else {
            // If we've already checked this dependency along
            // some other path, we can skip it.
            if (dependencyMap.has(fileUri.key)) {
                return false;
            }

            // We use both a map (for fast lookups) and a list
            // (for ordering information). Set the dependency map
            // entry to true to indicate that we're actively exploring
            // that dependency.
            dependencyMap.set(fileUri.key, true);
            dependencyChain.push(sourceFileInfo);

            for (const imp of sourceFileInfo.imports) {
                if (this._detectAndReportImportCycles(imp, filesVisited, dependencyChain, dependencyMap)) {
                    detectedCycle = true;
                }
            }

            // Set the dependencyMap entry to false to indicate that we have
            // already explored this file and don't need to explore it again.
            dependencyMap.set(fileUri.key, false);
            dependencyChain.pop();
        }

        return detectedCycle;
    }

    private _logImportCycle(dependencyChain: SourceFileInfo[]) {
        const circDep = new CircularDependency();
        dependencyChain.forEach((sourceFileInfo) => {
            circDep.appendPath(sourceFileInfo.sourceFile.getUri());
        });

        circDep.normalizeOrder();
        const firstFilePath = circDep.getPaths()[0];
        const firstSourceFile = this.getSourceFileInfo(firstFilePath)!;
        assert(firstSourceFile !== undefined);
        firstSourceFile.sourceFile.addCircularDependency(this.configOptions, circDep);
    }

    private _markFileDirtyRecursive(sourceFileInfo: SourceFileInfo, markSet: Set<string>, forceRebinding = false) {
        const fileUri = sourceFileInfo.sourceFile.getUri();

        // Don't mark it again if it's already been visited.
        if (markSet.has(fileUri.key)) {
            return;
        }

        sourceFileInfo.sourceFile.markReanalysisRequired(forceRebinding);
        markSet.add(fileUri.key);

        sourceFileInfo.importedBy.forEach((dep) => {
            // Changes on chained source file can change symbols in the symbol table and
            // dependencies on the dependent file. Force rebinding.
            const forceRebinding = dep.chainedSourceFile === sourceFileInfo;
            this._markFileDirtyRecursive(dep, markSet, forceRebinding);
        });

        // Change in the current file could impact checker result of chainedSourceFile such as unused symbols.
        let reevaluationRequired = false;
        let chainedSourceFile = sourceFileInfo.chainedSourceFile;
        while (chainedSourceFile) {
            if (chainedSourceFile.sourceFile.isCheckingRequired()) {
                // If the file is marked for checking, its chained one should be marked
                // as well. Stop here.
                return;
            }

            reevaluationRequired = true;
            chainedSourceFile.sourceFile.markReanalysisRequired(/* forceRebinding */ false);
            chainedSourceFile = chainedSourceFile.chainedSourceFile;
        }

        // If the checker is going to run again, we have to recreate the type evaulator so
        // that it actually reevaluates all the nodes (instead of using the cache).
        // This is necessary because the original file change may not recreate the TypeEvaluator.
        // For example, it might be a file delete.
        if (reevaluationRequired) {
            this._createNewEvaluator();
        }
    }
}<|MERGE_RESOLUTION|>--- conflicted
+++ resolved
@@ -345,16 +345,10 @@
         return fileInfo;
     }
 
-<<<<<<< HEAD
     addTrackedFile(fileUri: Uri, isThirdPartyImport = false, isInPyTypedPackage = false): SourceFile {
         let sourceFileInfo = this.getSourceFileInfo(fileUri);
-        const importName = this._getImportNameForFile(fileUri);
-=======
-    addTrackedFile(filePath: string, isThirdPartyImport = false, isInPyTypedPackage = false): SourceFile {
-        let sourceFileInfo = this.getSourceFileInfo(filePath);
-        const moduleImportInfo = this._getModuleImportInfoForFile(filePath);
+        const moduleImportInfo = this._getModuleImportInfoForFile(fileUri);
         const importName = moduleImportInfo.moduleName;
->>>>>>> f0aad209
 
         if (sourceFileInfo) {
             // The module name may have changed based on updates to the
@@ -391,19 +385,11 @@
     setFileOpened(fileUri: Uri, version: number | null, contents: string, options?: OpenFileOptions) {
         let sourceFileInfo = this.getSourceFileInfo(fileUri);
         if (!sourceFileInfo) {
-<<<<<<< HEAD
-            const importName = this._getImportNameForFile(fileUri);
+            const moduleImportInfo = this._getModuleImportInfoForFile(fileUri);
             const sourceFile = this._sourceFileFactory.createSourceFile(
                 this.serviceProvider,
                 fileUri,
-                importName,
-=======
-            const moduleImportInfo = this._getModuleImportInfoForFile(filePath);
-            const sourceFile = this._sourceFileFactory.createSourceFile(
-                this.serviceProvider,
-                filePath,
                 moduleImportInfo.moduleName,
->>>>>>> f0aad209
                 /* isThirdPartyImport */ false,
                 moduleImportInfo.isThirdPartyPyTypedPresent,
                 this._editModeTracker,
@@ -1532,11 +1518,7 @@
         return flags;
     }
 
-<<<<<<< HEAD
-    private _getImportNameForFile(fileUri: Uri) {
-=======
-    private _getModuleImportInfoForFile(filePath: string) {
->>>>>>> f0aad209
+    private _getModuleImportInfoForFile(fileUri: Uri) {
         // We allow illegal module names (e.g. names that include "-" in them)
         // because we want a unique name for each module even if it cannot be
         // imported through an "import" statement. It's important to have a
@@ -1575,17 +1557,8 @@
         return shadowFileInfo.sourceFile;
     }
 
-<<<<<<< HEAD
     private _createInterimFileInfo(fileUri: Uri) {
-        const moduleImportInfo = this._importResolver.getModuleNameForImport(
-            fileUri,
-            this._configOptions.getDefaultExecEnvironment(),
-            /* allowIllegalModuleName */ true
-        );
-=======
-    private _createInterimFileInfo(filePath: string) {
-        const moduleImportInfo = this._getModuleImportInfoForFile(filePath);
->>>>>>> f0aad209
+        const moduleImportInfo = this._getModuleImportInfoForFile(fileUri);
         const sourceFile = this._sourceFileFactory.createSourceFile(
             this.serviceProvider,
             fileUri,
@@ -1927,18 +1900,8 @@
                     }
                 }
 
-<<<<<<< HEAD
-                const execEnv = this._configOptions.findExecEnvironment(fileToCheck.sourceFile.getUri());
-                fileToCheck.sourceFile.check(
-                    this.configOptions,
-                    this._importResolver,
-                    this._evaluator!,
-                    this._createSourceMapper(execEnv, token, fileToCheck),
-                    dependentFiles
-                );
-=======
                 if (boundFile) {
-                    const execEnv = this._configOptions.findExecEnvironment(fileToCheck.sourceFile.getFilePath());
+                    const execEnv = this._configOptions.findExecEnvironment(fileToCheck.sourceFile.getUri());
                     fileToCheck.sourceFile.check(
                         this.configOptions,
                         this._importResolver,
@@ -1947,7 +1910,6 @@
                         dependentFiles
                     );
                 }
->>>>>>> f0aad209
             }
 
             // For very large programs, we may need to discard the evaluator and
