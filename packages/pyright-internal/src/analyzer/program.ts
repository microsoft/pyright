--- conflicted
+++ resolved
@@ -1988,22 +1988,6 @@
         });
     }
 
-    performQuickAction(
-        filePath: string,
-        command: string,
-        args: any[],
-        token: CancellationToken
-    ): TextEditAction[] | undefined {
-        const sourceFileInfo = this.getSourceFileInfo(filePath);
-        if (!sourceFileInfo) {
-            return undefined;
-        }
-
-        this._bindFile(sourceFileInfo);
-
-        return sourceFileInfo.sourceFile.performQuickAction(command, args, token);
-    }
-
     // Returns a value from 0 to 1 (or more) indicating how "full" the cache is
     // relative to some predetermined high-water mark. We'll compute this value
     // based on two easy-to-compute metrics: the number of entries in the type
@@ -2627,18 +2611,6 @@
             }
         });
 
-<<<<<<< HEAD
-    // Returns a value from 0 to 1 (or more) indicating how "full" the cache is
-    // relative to some predetermined high-water mark. We'll compute this value
-    // based on two easy-to-compute metrics: the number of entries in the type
-    // cache and the number of parsed files.
-    getCacheUsage() {
-        const typeCacheEntryCount = this._evaluator!.getTypeCacheEntryCount();
-        const entryCountRatio = typeCacheEntryCount / 750000;
-        const fileCountRatio = this._parsedFileCount / 1000;
-
-        return Math.max(entryCountRatio, fileCountRatio);
-=======
         // Update the imports list. It should now map the set of imports
         // specified by the source file.
         sourceFileInfo.imports = [];
@@ -2673,7 +2645,6 @@
     private _removeSourceFileFromListAndMap(filePath: string, indexToRemove: number) {
         this._sourceFileMap.delete(normalizePathCase(this.fileSystem, filePath));
         this._sourceFileList.splice(indexToRemove, 1);
->>>>>>> a359c84f
     }
 
     private _addToSourceFileListAndMap(fileInfo: SourceFileInfo) {
