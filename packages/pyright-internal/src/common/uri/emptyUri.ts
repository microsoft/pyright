/*
 * emptyUri.ts
 * Copyright (c) Microsoft Corporation.
 * Licensed under the MIT license.
 *
 * URI class that represents an empty URI.
 */

<<<<<<< HEAD
import { BaseUri, JsonObjType } from './baseUri';
=======
import { FileUri } from './fileUri';
>>>>>>> 0fc56826
import { Uri } from './uri';

const EmptyKey = '<empty>';

export class EmptyUri extends FileUri {
    private static _instance = new EmptyUri();
    private constructor() {
        super(EmptyKey, '', '', '', undefined, /* isCaseSensitive */ true);
    }

    static get instance() {
        return EmptyUri._instance;
    }

    override get scheme(): string {
        return '';
    }

    override get fileName(): string {
        return '';
    }

    override get lastExtension(): string {
        return '';
    }

    override get root(): Uri {
        return this;
    }

    override get fragment(): string {
        return '';
    }

    override toJsonObj(): JsonObjType {
        return {
            _key: EmptyKey,
        };
    }

    static isEmptyUri(uri: any): boolean {
        return uri?._key === EmptyKey;
    }

    override isEmpty(): boolean {
        return true;
    }

    override isLocal(): boolean {
        return false;
    }

    override getPath(): string {
        return '';
    }

    override getFilePath(): string {
        return '';
    }

    override toString(): string {
        return '';
    }

    override toUserVisibleString(): string {
        return '';
    }

    override matchesRegex(regex: RegExp): boolean {
        return false;
    }

    override replaceExtension(ext: string): Uri {
        return this;
    }
    override addPath(extra: string): Uri {
        return this;
    }

    override getDirectory(): Uri {
        return this;
    }

    override isRoot(): boolean {
        return true;
    }

    override isChild(parent: Uri): boolean {
        return false;
    }

    override startsWith(other: Uri | undefined): boolean {
        return false;
    }

    override getPathLength(): number {
        return 0;
    }

<<<<<<< HEAD
    override resolvePaths(...paths: string[]): Uri {
        return this;
    }

    override combinePaths(...paths: string[]): Uri {
        return this;
    }

    override combinePathsUnsafe(...paths: string[]): Uri {
        return this;
    }

=======
>>>>>>> 0fc56826
    override getShortenedFileName(maxDirLength: number): string {
        return '';
    }

    override stripExtension(): Uri {
        return this;
    }

    override withFragment(fragment: string): Uri {
        return this;
    }

    override stripAllExtensions(): Uri {
        return this;
    }

    protected override getPathComponentsImpl(): string[] {
        return [];
    }

    protected override normalizeSlashes(path: string): string {
        return '';
    }

    protected override getRootPath(): string {
        return '';
    }

    protected override getComparablePath(): string {
        return '';
    }
}<|MERGE_RESOLUTION|>--- conflicted
+++ resolved
@@ -6,11 +6,8 @@
  * URI class that represents an empty URI.
  */
 
-<<<<<<< HEAD
-import { BaseUri, JsonObjType } from './baseUri';
-=======
+import { JsonObjType } from './baseUri';
 import { FileUri } from './fileUri';
->>>>>>> 0fc56826
 import { Uri } from './uri';
 
 const EmptyKey = '<empty>';
@@ -110,21 +107,6 @@
         return 0;
     }
 
-<<<<<<< HEAD
-    override resolvePaths(...paths: string[]): Uri {
-        return this;
-    }
-
-    override combinePaths(...paths: string[]): Uri {
-        return this;
-    }
-
-    override combinePathsUnsafe(...paths: string[]): Uri {
-        return this;
-    }
-
-=======
->>>>>>> 0fc56826
     override getShortenedFileName(maxDirLength: number): string {
         return '';
     }
