/*
 * configOptions.ts
 * Copyright (c) Microsoft Corporation.
 * Licensed under the MIT license.
 * Author: Eric Traut
 *
 * Class that holds the configuration options for the analyzer.
 */

import { isAbsolute } from 'path';

import { getPathsFromPthFiles } from '../analyzer/pythonPathUtils';
import * as pathConsts from '../common/pathConsts';
import { appendArray } from './collectionUtils';
import { CommandLineOptions, DiagnosticSeverityOverrides, DiagnosticSeverityOverridesMap } from './commandLineOptions';
import { ConsoleInterface, NullConsole } from './console';
import { TaskListToken } from './diagnostic';
import { DiagnosticRule } from './diagnosticRules';
import { FileSystem } from './fileSystem';
import { Host } from './host';
import { PythonVersion, latestStablePythonVersion, versionFromString, versionToString } from './pythonVersion';
import { ServiceProvider } from './serviceProvider';
import { ServiceKeys } from './serviceProviderExtensions';
import { Uri } from './uri/uri';
import { FileSpec, getFileSpec, isDirectory } from './uri/uriUtils';
import { userFacingOptionsList } from './stringUtils';

// prevent upstream changes from sneaking in and adding errors using console.error,
// which is cringe because it doesn't change the exit code
/* eslint no-console: ["error", { allow: ["log"] }] */

export enum PythonPlatform {
    Darwin = 'Darwin',
    Windows = 'Windows',
    Linux = 'Linux',
}

export class ExecutionEnvironment {
    // Root directory for execution.
    // Undefined if this is a rootless environment (e.g., open file mode).
    root?: Uri;

    // Name of a virtual environment if there is one, otherwise
    // just the path to the python executable.
    name: string;

    // Always default to the latest stable version of the language.
    pythonVersion: PythonVersion;

    // Default to no platform.
    pythonPlatform?: string | undefined;

    // Default to no extra paths.
    extraPaths: Uri[] = [];

    // Default to "." which indicates every file in the project.
    constructor(
        name: string,
        root: Uri,
        defaultPythonVersion: PythonVersion | undefined,
        defaultPythonPlatform: string | undefined,
        defaultExtraPaths: Uri[] | undefined
    ) {
        this.name = name;
        this.root = root;
        this.pythonVersion = defaultPythonVersion || latestStablePythonVersion;
        this.pythonPlatform = defaultPythonPlatform;
        this.extraPaths = Array.from(defaultExtraPaths ?? []);
    }
}

export type DiagnosticLevel = 'none' | 'information' | 'warning' | 'error';

export enum SignatureDisplayType {
    compact = 'compact',
    formatted = 'formatted',
}

export interface DiagnosticRuleSet {
    // Should "Unknown" types be reported as "Any"?
    printUnknownAsAny: boolean;

    // Should type arguments to a generic class be omitted
    // when printed if all arguments are Unknown?
    omitTypeArgsIfUnknown: boolean;

    // Should parameter type be omitted if it is not annotated?
    omitUnannotatedParamType: boolean;

    // Indicate when a type is conditional based on a constrained
    // type variable type?
    omitConditionalConstraint: boolean;

    // Should Union and Optional types be printed in PEP 604 format?
    pep604Printing: boolean;

    // Use strict inference rules for list expressions?
    strictListInference: boolean;

    // Use strict inference rules for set expressions?
    strictSetInference: boolean;

    // Use strict inference rules for dictionary expressions?
    strictDictionaryInference: boolean;

    // Analyze functions and methods that have no annotations?
    analyzeUnannotatedFunctions: boolean;

    // Use strict type rules for parameters assigned default of None?
    strictParameterNoneValue: boolean;

    // Enable experimental features that are not yet part of the
    // official Python typing spec?
    enableExperimentalFeatures: boolean;

    // Enable support for type: ignore comments?
    enableTypeIgnoreComments: boolean;

    // No longer treat bytearray and memoryview as subclasses of bytes?
    disableBytesTypePromotions: boolean;

    // Treat old typing aliases as deprecated if pythonVersion >= 3.9?
    deprecateTypingAliases: boolean;

    // Report general type issues?
    reportGeneralTypeIssues: DiagnosticLevel;

    // Report mismatch in types between property getter and setter?
    reportPropertyTypeMismatch: DiagnosticLevel;

    // Report the use of unknown member accesses on function objects?
    reportFunctionMemberAccess: DiagnosticLevel;

    // Report missing imports?
    reportMissingImports: DiagnosticLevel;

    // Report missing imported module source files?
    reportMissingModuleSource: DiagnosticLevel;

    // Report invalid type annotation forms?
    reportInvalidTypeForm: DiagnosticLevel;

    // Report missing type stub files?
    reportMissingTypeStubs: DiagnosticLevel;

    // Report cycles in import graph?
    reportImportCycles: DiagnosticLevel;

    // Report imported symbol that is not accessed?
    reportUnusedImport: DiagnosticLevel;

    // Report private class that is not accessed?
    reportUnusedClass: DiagnosticLevel;

    // Report private function or method that is not accessed?
    reportUnusedFunction: DiagnosticLevel;

    // Report variable that is not accessed?
    reportUnusedVariable: DiagnosticLevel;

    // Report symbol or module that is imported more than once?
    reportDuplicateImport: DiagnosticLevel;

    // Report use of wildcard import for non-local imports?
    reportWildcardImportFromLibrary: DiagnosticLevel;

    // Report use of abstract method or variable?
    reportAbstractUsage: DiagnosticLevel;

    // Report argument type incompatibilities?
    reportArgumentType: DiagnosticLevel;

    // Report failure of assert_type call?
    reportAssertTypeFailure: DiagnosticLevel;

    // Report type incompatibility for assignments?
    reportAssignmentType: DiagnosticLevel;

    // Report issues related to attribute access expressions?
    reportAttributeAccessIssue: DiagnosticLevel;

    // Report issues related to call expressions?
    reportCallIssue: DiagnosticLevel;

    // Report inconsistencies with function overload signatures?
    reportInconsistentOverload: DiagnosticLevel;

    // Report issues with index operations and expressions?
    reportIndexIssue: DiagnosticLevel;

    // Report invalid type argument usage?
    reportInvalidTypeArguments: DiagnosticLevel;

    // Report missing overloaded function implementation?
    reportNoOverloadImplementation: DiagnosticLevel;

    // Report issues related to the use of unary or binary operators?
    reportOperatorIssue: DiagnosticLevel;

    // Report attempts to subscript (index) an Optional type?
    reportOptionalSubscript: DiagnosticLevel;

    // Report attempts to access members on a Optional type?
    reportOptionalMemberAccess: DiagnosticLevel;

    // Report attempts to call a Optional type?
    reportOptionalCall: DiagnosticLevel;

    // Report attempts to use an Optional type as an iterable?
    reportOptionalIterable: DiagnosticLevel;

    // Report attempts to use an Optional type in a "with" statement?
    reportOptionalContextManager: DiagnosticLevel;

    // Report attempts to use an Optional type in a binary or unary operation?
    reportOptionalOperand: DiagnosticLevel;

    // Report attempts to redeclare the type of a symbol?
    reportRedeclaration: DiagnosticLevel;

    // Report return type mismatches?
    reportReturnType: DiagnosticLevel;

    // Report accesses to non-required TypedDict fields?
    reportTypedDictNotRequiredAccess: DiagnosticLevel;

    // Report untyped function decorators that obscure the function type?
    reportUntypedFunctionDecorator: DiagnosticLevel;

    // Report untyped class decorators that obscure the class type?
    reportUntypedClassDecorator: DiagnosticLevel;

    // Report untyped base class that obscure the class type?
    reportUntypedBaseClass: DiagnosticLevel;

    // Report use of untyped namedtuple factory method?
    reportUntypedNamedTuple: DiagnosticLevel;

    // Report usage of private variables and functions outside of
    // the owning class or module?
    reportPrivateUsage: DiagnosticLevel;

    // Report usage of deprecated type comments.
    reportTypeCommentUsage: DiagnosticLevel;

    // Report usage of an import from a py.typed module that is
    // not meant to be re-exported from that module.
    reportPrivateImportUsage: DiagnosticLevel;

    // Report attempts to redefine variables that are in all-caps.
    reportConstantRedefinition: DiagnosticLevel;

    // Report use of deprecated classes or functions.
    reportDeprecated: DiagnosticLevel;

    // Report usage of method override that is incompatible with
    // the base class method of the same name?
    reportIncompatibleMethodOverride: DiagnosticLevel;

    // Report usage of variable override that is incompatible with
    // the base class symbol of the same name?
    reportIncompatibleVariableOverride: DiagnosticLevel;

    // Report inconsistencies between __init__ and __new__ signatures.
    reportInconsistentConstructor: DiagnosticLevel;

    // Report function overloads that overlap in signature but have
    // incompatible return types.
    reportOverlappingOverload: DiagnosticLevel;

    // Report usage of possibly unbound variables.
    reportPossiblyUnboundVariable: DiagnosticLevel;

    // Report failure to call super().__init__() in __init__ method.
    reportMissingSuperCall: DiagnosticLevel;

    // Report instance variables that are not initialized within
    // the constructor.
    reportUninitializedInstanceVariable: DiagnosticLevel;

    // Report usage of invalid escape sequences in string literals?
    reportInvalidStringEscapeSequence: DiagnosticLevel;

    // Report usage of unknown input or return parameters for functions?
    reportUnknownParameterType: DiagnosticLevel;

    // Report usage of unknown arguments for function calls?
    reportUnknownArgumentType: DiagnosticLevel;

    // Report usage of unknown input or return parameters for lambdas?
    reportUnknownLambdaType: DiagnosticLevel;

    // Report usage of unknown input or return parameters?
    reportUnknownVariableType: DiagnosticLevel;

    // Report usage of unknown input or return parameters?
    reportUnknownMemberType: DiagnosticLevel;

    // Report input parameters that are missing type annotations?
    reportMissingParameterType: DiagnosticLevel;

    // Report usage of generic class without explicit type arguments?
    reportMissingTypeArgument: DiagnosticLevel;

    // Report improper usage of type variables within function signatures?
    reportInvalidTypeVarUse: DiagnosticLevel;

    // Report usage of function call within default value
    // initialization expression?
    reportCallInDefaultInitializer: DiagnosticLevel;

    // Report calls to isinstance or issubclass that are statically determined
    // to always be true.
    reportUnnecessaryIsInstance: DiagnosticLevel;

    // Report calls to cast that are statically determined
    // to always unnecessary.
    reportUnnecessaryCast: DiagnosticLevel;

    // Report == or != operators that always evaluate to True or False.
    reportUnnecessaryComparison: DiagnosticLevel;

    // Report 'in' operations that always evaluate to True or False.
    reportUnnecessaryContains: DiagnosticLevel;

    // Report assert expressions that will always evaluate to true.
    reportAssertAlwaysTrue: DiagnosticLevel;

    // Report when "self" or "cls" parameter is missing or is misnamed.
    reportSelfClsParameterName: DiagnosticLevel;

    // Report implicit concatenation of string literals.
    reportImplicitStringConcatenation: DiagnosticLevel;

    // Report usage of undefined variables.
    reportUndefinedVariable: DiagnosticLevel;

    // Report usage of unbound variables.
    reportUnboundVariable: DiagnosticLevel;

    // Report statements that are syntactically correct but
    // have no semantic meaning within a type stub file.
    reportInvalidStubStatement: DiagnosticLevel;

    // Report usage of __getattr__ at the module level in a stub.
    reportIncompleteStub: DiagnosticLevel;

    // Report operations on __all__ symbol that are not supported
    // by a static type checker.
    reportUnsupportedDunderAll: DiagnosticLevel;

    // Report cases where a call expression's return result is not
    // None and is not used in any way.
    reportUnusedCallResult: DiagnosticLevel;

    // Report cases where a call expression's return result is Coroutine
    // and is not used in any way.
    reportUnusedCoroutine: DiagnosticLevel;

    // Report except clause that is unreachable.
    reportUnusedExcept: DiagnosticLevel;

    // Report cases where a simple expression result is not used in any way.
    reportUnusedExpression: DiagnosticLevel;

    // Report cases where the removal of a "# type: ignore" or "# pyright: ignore"
    // comment would have no effect.
    reportUnnecessaryTypeIgnoreComment: DiagnosticLevel;

    // Report cases where the a "match" statement is not exhaustive in
    // covering all possible cases.
    reportMatchNotExhaustive: DiagnosticLevel;

    // Report files that match stdlib modules.
    reportShadowedImports: DiagnosticLevel;

    // Report missing @override decorator.
    reportImplicitOverride: DiagnosticLevel;

    // basedpyright options:

    // Report unreachable code
    reportUnreachable: DiagnosticLevel;

    // Report usages of Any-typed values
    reportAny: DiagnosticLevel;
}

export function cloneDiagnosticRuleSet(diagSettings: DiagnosticRuleSet): DiagnosticRuleSet {
    // Create a shallow copy of the existing object.
    return Object.assign({}, diagSettings);
}

// Returns a list of the diagnostic rules that are configured with
// a true or false value.
export function getBooleanDiagnosticRules(includeNonOverridable = false) {
    const boolRules = [
        DiagnosticRule.strictListInference,
        DiagnosticRule.strictSetInference,
        DiagnosticRule.strictDictionaryInference,
        DiagnosticRule.analyzeUnannotatedFunctions,
        DiagnosticRule.strictParameterNoneValue,
        DiagnosticRule.enableExperimentalFeatures,
        DiagnosticRule.deprecateTypingAliases,
        DiagnosticRule.disableBytesTypePromotions,
    ];

    if (includeNonOverridable) {
        // Do not include this these because we don't
        // want to override it in strict mode or support
        // it within pyright comments.
        boolRules.push(DiagnosticRule.enableTypeIgnoreComments);
    }

    return boolRules;
}

// Returns a list of the diagnostic rules that are configured with
// a diagnostic level ('none', 'error', etc.).
export function getDiagLevelDiagnosticRules() {
    return [
        DiagnosticRule.reportGeneralTypeIssues,
        DiagnosticRule.reportPropertyTypeMismatch,
        DiagnosticRule.reportFunctionMemberAccess,
        DiagnosticRule.reportMissingImports,
        DiagnosticRule.reportMissingModuleSource,
        DiagnosticRule.reportInvalidTypeForm,
        DiagnosticRule.reportMissingTypeStubs,
        DiagnosticRule.reportImportCycles,
        DiagnosticRule.reportUnusedImport,
        DiagnosticRule.reportUnusedClass,
        DiagnosticRule.reportUnusedFunction,
        DiagnosticRule.reportUnusedVariable,
        DiagnosticRule.reportDuplicateImport,
        DiagnosticRule.reportWildcardImportFromLibrary,
        DiagnosticRule.reportAbstractUsage,
        DiagnosticRule.reportArgumentType,
        DiagnosticRule.reportAssertTypeFailure,
        DiagnosticRule.reportAssignmentType,
        DiagnosticRule.reportAttributeAccessIssue,
        DiagnosticRule.reportCallIssue,
        DiagnosticRule.reportInconsistentOverload,
        DiagnosticRule.reportIndexIssue,
        DiagnosticRule.reportInvalidTypeArguments,
        DiagnosticRule.reportNoOverloadImplementation,
        DiagnosticRule.reportOperatorIssue,
        DiagnosticRule.reportOptionalSubscript,
        DiagnosticRule.reportOptionalMemberAccess,
        DiagnosticRule.reportOptionalCall,
        DiagnosticRule.reportOptionalIterable,
        DiagnosticRule.reportOptionalContextManager,
        DiagnosticRule.reportOptionalOperand,
        DiagnosticRule.reportRedeclaration,
        DiagnosticRule.reportReturnType,
        DiagnosticRule.reportTypedDictNotRequiredAccess,
        DiagnosticRule.reportUntypedFunctionDecorator,
        DiagnosticRule.reportUntypedClassDecorator,
        DiagnosticRule.reportUntypedBaseClass,
        DiagnosticRule.reportUntypedNamedTuple,
        DiagnosticRule.reportPrivateUsage,
        DiagnosticRule.reportTypeCommentUsage,
        DiagnosticRule.reportPrivateImportUsage,
        DiagnosticRule.reportConstantRedefinition,
        DiagnosticRule.reportDeprecated,
        DiagnosticRule.reportIncompatibleMethodOverride,
        DiagnosticRule.reportIncompatibleVariableOverride,
        DiagnosticRule.reportInconsistentConstructor,
        DiagnosticRule.reportOverlappingOverload,
        DiagnosticRule.reportPossiblyUnboundVariable,
        DiagnosticRule.reportMissingSuperCall,
        DiagnosticRule.reportUninitializedInstanceVariable,
        DiagnosticRule.reportInvalidStringEscapeSequence,
        DiagnosticRule.reportUnknownParameterType,
        DiagnosticRule.reportUnknownArgumentType,
        DiagnosticRule.reportUnknownLambdaType,
        DiagnosticRule.reportUnknownVariableType,
        DiagnosticRule.reportUnknownMemberType,
        DiagnosticRule.reportMissingParameterType,
        DiagnosticRule.reportMissingTypeArgument,
        DiagnosticRule.reportInvalidTypeVarUse,
        DiagnosticRule.reportCallInDefaultInitializer,
        DiagnosticRule.reportUnnecessaryIsInstance,
        DiagnosticRule.reportUnnecessaryCast,
        DiagnosticRule.reportUnnecessaryComparison,
        DiagnosticRule.reportUnnecessaryContains,
        DiagnosticRule.reportAssertAlwaysTrue,
        DiagnosticRule.reportSelfClsParameterName,
        DiagnosticRule.reportImplicitStringConcatenation,
        DiagnosticRule.reportUndefinedVariable,
        DiagnosticRule.reportUnboundVariable,
        DiagnosticRule.reportInvalidStubStatement,
        DiagnosticRule.reportIncompleteStub,
        DiagnosticRule.reportUnsupportedDunderAll,
        DiagnosticRule.reportUnusedCallResult,
        DiagnosticRule.reportUnusedCoroutine,
        DiagnosticRule.reportUnusedExcept,
        DiagnosticRule.reportUnusedExpression,
        DiagnosticRule.reportUnnecessaryTypeIgnoreComment,
        DiagnosticRule.reportMatchNotExhaustive,
        DiagnosticRule.reportShadowedImports,
        DiagnosticRule.reportImplicitOverride,
        DiagnosticRule.reportUnreachable,
        DiagnosticRule.reportAny,
    ];
}

export function getStrictModeNotOverriddenRules() {
    // In strict mode, the value in the user config file should be honored and
    // not overwritten by the value from the strict rule set.
    return [DiagnosticRule.reportMissingModuleSource];
}

export function getOffDiagnosticRuleSet(): DiagnosticRuleSet {
    const diagSettings: DiagnosticRuleSet = {
        printUnknownAsAny: true,
        omitTypeArgsIfUnknown: true,
        omitUnannotatedParamType: true,
        omitConditionalConstraint: true,
        pep604Printing: true,
        strictListInference: false,
        strictSetInference: false,
        strictDictionaryInference: false,
        analyzeUnannotatedFunctions: true, // required for completions
        strictParameterNoneValue: false,
        enableExperimentalFeatures: false,
        enableTypeIgnoreComments: true,
        deprecateTypingAliases: false,
        disableBytesTypePromotions: false,
        reportGeneralTypeIssues: 'none',
        reportPropertyTypeMismatch: 'none',
        reportFunctionMemberAccess: 'none',
        reportMissingImports: 'none',
        reportMissingModuleSource: 'none',
        reportInvalidTypeForm: 'none',
        reportMissingTypeStubs: 'none',
        reportImportCycles: 'none',
        reportUnusedImport: 'none',
        reportUnusedClass: 'none',
        reportUnusedFunction: 'none',
        reportUnusedVariable: 'none',
        reportDuplicateImport: 'none',
        reportWildcardImportFromLibrary: 'none',
        reportAbstractUsage: 'none',
        reportArgumentType: 'none',
        reportAssertTypeFailure: 'none',
        reportAssignmentType: 'none',
        reportAttributeAccessIssue: 'none',
        reportCallIssue: 'none',
        reportInconsistentOverload: 'none',
        reportIndexIssue: 'none',
        reportInvalidTypeArguments: 'none',
        reportNoOverloadImplementation: 'none',
        reportOperatorIssue: 'none',
        reportOptionalSubscript: 'none',
        reportOptionalMemberAccess: 'none',
        reportOptionalCall: 'none',
        reportOptionalIterable: 'none',
        reportOptionalContextManager: 'none',
        reportOptionalOperand: 'none',
        reportRedeclaration: 'none',
        reportReturnType: 'none',
        reportTypedDictNotRequiredAccess: 'none',
        reportUntypedFunctionDecorator: 'none',
        reportUntypedClassDecorator: 'none',
        reportUntypedBaseClass: 'none',
        reportUntypedNamedTuple: 'none',
        reportPrivateUsage: 'none',
        reportTypeCommentUsage: 'none',
        reportPrivateImportUsage: 'none',
        reportConstantRedefinition: 'none',
        reportDeprecated: 'none',
        reportIncompatibleMethodOverride: 'none',
        reportIncompatibleVariableOverride: 'none',
        reportInconsistentConstructor: 'none',
        reportOverlappingOverload: 'none',
        reportPossiblyUnboundVariable: 'none',
        reportMissingSuperCall: 'none',
        reportUninitializedInstanceVariable: 'none',
        reportInvalidStringEscapeSequence: 'none',
        reportUnknownParameterType: 'none',
        reportUnknownArgumentType: 'none',
        reportUnknownLambdaType: 'none',
        reportUnknownVariableType: 'none',
        reportUnknownMemberType: 'none',
        reportMissingParameterType: 'none',
        reportMissingTypeArgument: 'none',
        reportInvalidTypeVarUse: 'none',
        reportCallInDefaultInitializer: 'none',
        reportUnnecessaryIsInstance: 'none',
        reportUnnecessaryCast: 'none',
        reportUnnecessaryComparison: 'none',
        reportUnnecessaryContains: 'none',
        reportAssertAlwaysTrue: 'none',
        reportSelfClsParameterName: 'none',
        reportImplicitStringConcatenation: 'none',
        reportUnboundVariable: 'none',
        reportUndefinedVariable: 'none',
        reportInvalidStubStatement: 'none',
        reportIncompleteStub: 'none',
        reportUnsupportedDunderAll: 'none',
        reportUnusedCallResult: 'none',
        reportUnusedCoroutine: 'none',
        reportUnusedExcept: 'none',
        reportUnusedExpression: 'none',
        reportUnnecessaryTypeIgnoreComment: 'none',
        reportMatchNotExhaustive: 'none',
        reportShadowedImports: 'none',
        reportImplicitOverride: 'none',
        reportUnreachable: 'none',
        reportAny: 'none',
    };

    return diagSettings;
}

export function getBasicDiagnosticRuleSet(): DiagnosticRuleSet {
    const diagSettings: DiagnosticRuleSet = {
        printUnknownAsAny: false,
        omitTypeArgsIfUnknown: false,
        omitUnannotatedParamType: true,
        omitConditionalConstraint: false,
        pep604Printing: true,
        strictListInference: false,
        strictSetInference: false,
        strictDictionaryInference: false,
        analyzeUnannotatedFunctions: true,
        strictParameterNoneValue: true,
        enableExperimentalFeatures: false,
        enableTypeIgnoreComments: true,
        deprecateTypingAliases: false,
        disableBytesTypePromotions: false,
        reportGeneralTypeIssues: 'error',
        reportPropertyTypeMismatch: 'none',
        reportFunctionMemberAccess: 'none',
        reportMissingImports: 'error',
        reportMissingModuleSource: 'warning',
        reportInvalidTypeForm: 'error',
        reportMissingTypeStubs: 'none',
        reportImportCycles: 'none',
        reportUnusedImport: 'none',
        reportUnusedClass: 'none',
        reportUnusedFunction: 'none',
        reportUnusedVariable: 'none',
        reportDuplicateImport: 'none',
        reportWildcardImportFromLibrary: 'warning',
        reportAbstractUsage: 'error',
        reportArgumentType: 'error',
        reportAssertTypeFailure: 'error',
        reportAssignmentType: 'error',
        reportAttributeAccessIssue: 'error',
        reportCallIssue: 'error',
        reportInconsistentOverload: 'error',
        reportIndexIssue: 'error',
        reportInvalidTypeArguments: 'error',
        reportNoOverloadImplementation: 'error',
        reportOperatorIssue: 'error',
        reportOptionalSubscript: 'error',
        reportOptionalMemberAccess: 'error',
        reportOptionalCall: 'error',
        reportOptionalIterable: 'error',
        reportOptionalContextManager: 'error',
        reportOptionalOperand: 'error',
        reportRedeclaration: 'error',
        reportReturnType: 'error',
        reportTypedDictNotRequiredAccess: 'error',
        reportUntypedFunctionDecorator: 'none',
        reportUntypedClassDecorator: 'none',
        reportUntypedBaseClass: 'none',
        reportUntypedNamedTuple: 'none',
        reportPrivateUsage: 'none',
        reportTypeCommentUsage: 'none',
        reportPrivateImportUsage: 'error',
        reportConstantRedefinition: 'none',
        reportDeprecated: 'none',
        reportIncompatibleMethodOverride: 'none',
        reportIncompatibleVariableOverride: 'none',
        reportInconsistentConstructor: 'none',
        reportOverlappingOverload: 'none',
        reportPossiblyUnboundVariable: 'none',
        reportMissingSuperCall: 'none',
        reportUninitializedInstanceVariable: 'none',
        reportInvalidStringEscapeSequence: 'warning',
        reportUnknownParameterType: 'none',
        reportUnknownArgumentType: 'none',
        reportUnknownLambdaType: 'none',
        reportUnknownVariableType: 'none',
        reportUnknownMemberType: 'none',
        reportMissingParameterType: 'none',
        reportMissingTypeArgument: 'none',
        reportInvalidTypeVarUse: 'warning',
        reportCallInDefaultInitializer: 'none',
        reportUnnecessaryIsInstance: 'none',
        reportUnnecessaryCast: 'none',
        reportUnnecessaryComparison: 'none',
        reportUnnecessaryContains: 'none',
        reportAssertAlwaysTrue: 'warning',
        reportSelfClsParameterName: 'warning',
        reportImplicitStringConcatenation: 'none',
        reportUnboundVariable: 'error',
        reportUndefinedVariable: 'error',
        reportInvalidStubStatement: 'none',
        reportIncompleteStub: 'none',
        reportUnsupportedDunderAll: 'warning',
        reportUnusedCallResult: 'none',
        reportUnusedCoroutine: 'error',
        reportUnusedExcept: 'error',
        reportUnusedExpression: 'warning',
        reportUnnecessaryTypeIgnoreComment: 'none',
        reportMatchNotExhaustive: 'none',
        reportShadowedImports: 'none',
        reportImplicitOverride: 'none',
        reportUnreachable: 'none',
        reportAny: 'none',
    };

    return diagSettings;
}

export function getStandardDiagnosticRuleSet(): DiagnosticRuleSet {
    const diagSettings: DiagnosticRuleSet = {
        printUnknownAsAny: false,
        omitTypeArgsIfUnknown: false,
        omitUnannotatedParamType: true,
        omitConditionalConstraint: false,
        pep604Printing: true,
        strictListInference: false,
        strictSetInference: false,
        strictDictionaryInference: false,
        analyzeUnannotatedFunctions: true,
        strictParameterNoneValue: true,
        enableExperimentalFeatures: false,
        enableTypeIgnoreComments: true,
        deprecateTypingAliases: false,
        disableBytesTypePromotions: false,
        reportGeneralTypeIssues: 'error',
        reportPropertyTypeMismatch: 'none',
        reportFunctionMemberAccess: 'error',
        reportMissingImports: 'error',
        reportMissingModuleSource: 'warning',
        reportInvalidTypeForm: 'error',
        reportMissingTypeStubs: 'none',
        reportImportCycles: 'none',
        reportUnusedImport: 'none',
        reportUnusedClass: 'none',
        reportUnusedFunction: 'none',
        reportUnusedVariable: 'none',
        reportDuplicateImport: 'none',
        reportWildcardImportFromLibrary: 'warning',
        reportAbstractUsage: 'error',
        reportArgumentType: 'error',
        reportAssertTypeFailure: 'error',
        reportAssignmentType: 'error',
        reportAttributeAccessIssue: 'error',
        reportCallIssue: 'error',
        reportInconsistentOverload: 'error',
        reportIndexIssue: 'error',
        reportInvalidTypeArguments: 'error',
        reportNoOverloadImplementation: 'error',
        reportOperatorIssue: 'error',
        reportOptionalSubscript: 'error',
        reportOptionalMemberAccess: 'error',
        reportOptionalCall: 'error',
        reportOptionalIterable: 'error',
        reportOptionalContextManager: 'error',
        reportOptionalOperand: 'error',
        reportRedeclaration: 'error',
        reportReturnType: 'error',
        reportTypedDictNotRequiredAccess: 'error',
        reportUntypedFunctionDecorator: 'none',
        reportUntypedClassDecorator: 'none',
        reportUntypedBaseClass: 'none',
        reportUntypedNamedTuple: 'none',
        reportPrivateUsage: 'none',
        reportTypeCommentUsage: 'none',
        reportPrivateImportUsage: 'error',
        reportConstantRedefinition: 'none',
        reportDeprecated: 'none',
        reportIncompatibleMethodOverride: 'error',
        reportIncompatibleVariableOverride: 'error',
        reportInconsistentConstructor: 'none',
        reportOverlappingOverload: 'error',
        reportPossiblyUnboundVariable: 'error',
        reportMissingSuperCall: 'none',
        reportUninitializedInstanceVariable: 'none',
        reportInvalidStringEscapeSequence: 'warning',
        reportUnknownParameterType: 'none',
        reportUnknownArgumentType: 'none',
        reportUnknownLambdaType: 'none',
        reportUnknownVariableType: 'none',
        reportUnknownMemberType: 'none',
        reportMissingParameterType: 'none',
        reportMissingTypeArgument: 'none',
        reportInvalidTypeVarUse: 'warning',
        reportCallInDefaultInitializer: 'none',
        reportUnnecessaryIsInstance: 'none',
        reportUnnecessaryCast: 'none',
        reportUnnecessaryComparison: 'none',
        reportUnnecessaryContains: 'none',
        reportAssertAlwaysTrue: 'warning',
        reportSelfClsParameterName: 'warning',
        reportImplicitStringConcatenation: 'none',
        reportUnboundVariable: 'error',
        reportUndefinedVariable: 'error',
        reportInvalidStubStatement: 'none',
        reportIncompleteStub: 'none',
        reportUnsupportedDunderAll: 'warning',
        reportUnusedCallResult: 'none',
        reportUnusedCoroutine: 'error',
        reportUnusedExcept: 'error',
        reportUnusedExpression: 'warning',
        reportUnnecessaryTypeIgnoreComment: 'none',
        reportMatchNotExhaustive: 'none',
        reportShadowedImports: 'none',
        reportImplicitOverride: 'none',
        reportUnreachable: 'none',
        reportAny: 'none',
    };

    return diagSettings;
}

export const getAllDiagnosticRuleSet = (): DiagnosticRuleSet => ({
    printUnknownAsAny: false,
    omitTypeArgsIfUnknown: false,
    omitUnannotatedParamType: false,
    omitConditionalConstraint: false,
    pep604Printing: true,
    strictListInference: true,
    strictSetInference: true,
    strictDictionaryInference: true,
    analyzeUnannotatedFunctions: true,
    strictParameterNoneValue: true,
    enableExperimentalFeatures: true,
    enableTypeIgnoreComments: true,
    deprecateTypingAliases: true,
    disableBytesTypePromotions: true,
    reportGeneralTypeIssues: 'error',
    reportPropertyTypeMismatch: 'error',
    reportFunctionMemberAccess: 'error',
    reportMissingImports: 'error',
    reportMissingModuleSource: 'error',
    reportInvalidTypeForm: 'error',
    reportMissingTypeStubs: 'error',
    reportImportCycles: 'error',
    reportUnusedImport: 'error',
    reportUnusedClass: 'error',
    reportUnusedFunction: 'error',
    reportUnusedVariable: 'error',
    reportDuplicateImport: 'error',
    reportWildcardImportFromLibrary: 'error',
    reportAbstractUsage: 'error',
    reportArgumentType: 'error',
    reportAssertTypeFailure: 'error',
    reportAssignmentType: 'error',
    reportAttributeAccessIssue: 'error',
    reportCallIssue: 'error',
    reportInconsistentOverload: 'error',
    reportIndexIssue: 'error',
    reportInvalidTypeArguments: 'error',
    reportNoOverloadImplementation: 'error',
    reportOperatorIssue: 'error',
    reportOptionalSubscript: 'error',
    reportOptionalMemberAccess: 'error',
    reportOptionalCall: 'error',
    reportOptionalIterable: 'error',
    reportOptionalContextManager: 'error',
    reportOptionalOperand: 'error',
    reportRedeclaration: 'error',
    reportReturnType: 'error',
    reportTypedDictNotRequiredAccess: 'error',
    reportUntypedFunctionDecorator: 'error',
    reportUntypedClassDecorator: 'error',
    reportUntypedBaseClass: 'error',
    reportUntypedNamedTuple: 'error',
    reportPrivateUsage: 'error',
    reportTypeCommentUsage: 'error',
    reportPrivateImportUsage: 'error',
    reportConstantRedefinition: 'error',
    reportDeprecated: 'error',
    reportIncompatibleMethodOverride: 'error',
    reportIncompatibleVariableOverride: 'error',
    reportInconsistentConstructor: 'error',
    reportOverlappingOverload: 'error',
    reportPossiblyUnboundVariable: 'error',
    reportMissingSuperCall: 'error',
    reportUninitializedInstanceVariable: 'error',
    reportInvalidStringEscapeSequence: 'error',
    reportUnknownParameterType: 'error',
    reportUnknownArgumentType: 'error',
    reportUnknownLambdaType: 'error',
    reportUnknownVariableType: 'error',
    reportUnknownMemberType: 'error',
    reportMissingParameterType: 'error',
    reportMissingTypeArgument: 'error',
    reportInvalidTypeVarUse: 'error',
    reportCallInDefaultInitializer: 'error',
    reportUnnecessaryIsInstance: 'error',
    reportUnnecessaryCast: 'error',
    reportUnnecessaryComparison: 'error',
    reportUnnecessaryContains: 'error',
    reportAssertAlwaysTrue: 'error',
    reportSelfClsParameterName: 'error',
    reportImplicitStringConcatenation: 'error',
    reportUnboundVariable: 'error',
    reportUndefinedVariable: 'error',
    reportInvalidStubStatement: 'error',
    reportIncompleteStub: 'error',
    reportUnsupportedDunderAll: 'error',
    reportUnusedCallResult: 'error',
    reportUnusedCoroutine: 'error',
    reportUnusedExcept: 'error',
    reportUnusedExpression: 'error',
    reportUnnecessaryTypeIgnoreComment: 'error',
    reportMatchNotExhaustive: 'error',
    reportShadowedImports: 'error',
    reportImplicitOverride: 'error',
    reportUnreachable: 'error',
    reportAny: 'error',
});

export function getStrictDiagnosticRuleSet(): DiagnosticRuleSet {
    const diagSettings: DiagnosticRuleSet = {
        printUnknownAsAny: false,
        omitTypeArgsIfUnknown: false,
        omitUnannotatedParamType: false,
        omitConditionalConstraint: false,
        pep604Printing: true,
        strictListInference: true,
        strictSetInference: true,
        strictDictionaryInference: true,
        analyzeUnannotatedFunctions: true,
        strictParameterNoneValue: true,
        enableExperimentalFeatures: false,
        enableTypeIgnoreComments: true, // Not overridden by strict mode
        deprecateTypingAliases: false,
        disableBytesTypePromotions: true,
        reportGeneralTypeIssues: 'error',
        reportPropertyTypeMismatch: 'none',
        reportFunctionMemberAccess: 'error',
        reportMissingImports: 'error',
        reportMissingModuleSource: 'warning', // Not overridden by strict mode
        reportInvalidTypeForm: 'error',
        reportMissingTypeStubs: 'error',
        reportImportCycles: 'none',
        reportUnusedImport: 'error',
        reportUnusedClass: 'error',
        reportUnusedFunction: 'error',
        reportUnusedVariable: 'error',
        reportDuplicateImport: 'error',
        reportWildcardImportFromLibrary: 'error',
        reportAbstractUsage: 'error',
        reportArgumentType: 'error',
        reportAssertTypeFailure: 'error',
        reportAssignmentType: 'error',
        reportAttributeAccessIssue: 'error',
        reportCallIssue: 'error',
        reportInconsistentOverload: 'error',
        reportIndexIssue: 'error',
        reportInvalidTypeArguments: 'error',
        reportNoOverloadImplementation: 'error',
        reportOperatorIssue: 'error',
        reportOptionalSubscript: 'error',
        reportOptionalMemberAccess: 'error',
        reportOptionalCall: 'error',
        reportOptionalIterable: 'error',
        reportOptionalContextManager: 'error',
        reportOptionalOperand: 'error',
        reportRedeclaration: 'error',
        reportReturnType: 'error',
        reportTypedDictNotRequiredAccess: 'error',
        reportUntypedFunctionDecorator: 'error',
        reportUntypedClassDecorator: 'error',
        reportUntypedBaseClass: 'error',
        reportUntypedNamedTuple: 'error',
        reportPrivateUsage: 'error',
        reportTypeCommentUsage: 'error',
        reportPrivateImportUsage: 'error',
        reportConstantRedefinition: 'error',
        reportDeprecated: 'error',
        reportIncompatibleMethodOverride: 'error',
        reportIncompatibleVariableOverride: 'error',
        reportInconsistentConstructor: 'error',
        reportOverlappingOverload: 'error',
        reportPossiblyUnboundVariable: 'error',
        reportMissingSuperCall: 'none',
        reportUninitializedInstanceVariable: 'none',
        reportInvalidStringEscapeSequence: 'error',
        reportUnknownParameterType: 'error',
        reportUnknownArgumentType: 'error',
        reportUnknownLambdaType: 'error',
        reportUnknownVariableType: 'error',
        reportUnknownMemberType: 'error',
        reportMissingParameterType: 'error',
        reportMissingTypeArgument: 'error',
        reportInvalidTypeVarUse: 'error',
        reportCallInDefaultInitializer: 'none',
        reportUnnecessaryIsInstance: 'error',
        reportUnnecessaryCast: 'error',
        reportUnnecessaryComparison: 'error',
        reportUnnecessaryContains: 'error',
        reportAssertAlwaysTrue: 'error',
        reportSelfClsParameterName: 'error',
        reportImplicitStringConcatenation: 'none',
        reportUnboundVariable: 'error',
        reportUndefinedVariable: 'error',
        reportInvalidStubStatement: 'error',
        reportIncompleteStub: 'error',
        reportUnsupportedDunderAll: 'error',
        reportUnusedCallResult: 'none',
        reportUnusedCoroutine: 'error',
        reportUnusedExcept: 'error',
        reportUnusedExpression: 'error',
        reportUnnecessaryTypeIgnoreComment: 'none',
        reportMatchNotExhaustive: 'error',
        reportShadowedImports: 'none',
        reportImplicitOverride: 'none',
        reportUnreachable: 'none',
        reportAny: 'none',
    };

    return diagSettings;
}

export function matchFileSpecs(configOptions: ConfigOptions, uri: Uri, isFile = true) {
    for (const includeSpec of configOptions.include) {
        if (FileSpec.matchIncludeFileSpec(includeSpec.regExp, configOptions.exclude, uri, isFile)) {
            return true;
        }
    }

    return false;
}

// Internal configuration options. These are derived from a combination
// of the command line and from a JSON-based config file.
export class ConfigOptions {
    // Absolute directory of project. All relative paths in the config
    // are based on this path.
    projectRoot: Uri;

    // Path to python interpreter.
    pythonPath?: Uri | undefined;

    // Name of the python environment.
    pythonEnvironmentName?: string | undefined;

    // Path to use for typeshed definitions.
    typeshedPath?: Uri | undefined;

    // Path to custom typings (stub) modules.
    stubPath?: Uri | undefined;

    // A list of file specs to include in the analysis. Can contain
    // directories, in which case all "*.py" files within those directories
    // are included.
    include: FileSpec[] = [];

    // A list of file specs to exclude from the analysis (overriding include
    // if necessary). Can contain directories, in which case all "*.py" files
    // within those directories are included.
    exclude: FileSpec[] = [];

    // Automatically detect virtual environment folders and exclude them.
    // This property is for internal use and not exposed externally
    // as a config setting.
    // It is used to store whether the user has specified directories in
    // the exclude setting, which is later modified to include a default set.
    // This setting is true when user has not specified any exclude.
    autoExcludeVenv?: boolean | undefined;

    // A list of file specs whose errors and warnings should be ignored even
    // if they are included in the transitive closure of included files.
    ignore: FileSpec[] = [];

    // A list of file specs that should be analyzed using "strict" mode.
    strict: FileSpec[] = [];

    // A set of defined constants that are used by the binder to determine
    // whether runtime conditions should evaluate to True or False.
    defineConstant = new Map<string, boolean | string>();

    // Emit verbose information to console?
    verboseOutput?: boolean | undefined;

    // Perform type checking and report diagnostics only for open files?
    checkOnlyOpenFiles?: boolean | undefined;

    // In the absence of type stubs, use library implementations to extract
    // type information?
    useLibraryCodeForTypes?: boolean | undefined;

    // Offer auto-import completions.
    autoImportCompletions = true;

    // Use indexing.
    indexing = false;

    // Use type evaluator call tracking
    logTypeEvaluationTime = false;

    // Minimum threshold for type eval logging
    typeEvaluationTimeThreshold = 50;

    // Current type checking mode.
    typeCheckingMode?: string;

    // Was this config initialized from JSON (pyrightconfig/pyproject)?
    initializedFromJson = false;

    // Filter out any hint diagnostics with tags?
    disableTaggedHints = false;

    //---------------------------------------------------------------
    // Diagnostics Rule Set

    diagnosticRuleSet: DiagnosticRuleSet;

    //---------------------------------------------------------------
    // TaskList tokens used by diagnostics

    taskListTokens?: TaskListToken[] | undefined;

    //---------------------------------------------------------------
    // Parsing and Import Resolution Settings

    // Parameters that specify the execution environment for
    // the files being analyzed.
    executionEnvironments: ExecutionEnvironment[] = [];

    // Path to a directory containing one or more virtual environment
    // directories. This is used in conjunction with the "venv" name in
    // the config file to identify the python environment used for resolving
    // third-party modules.
    venvPath?: Uri | undefined;

    // Default venv environment.
    venv?: string | undefined;

    // Default pythonVersion. Can be overridden by executionEnvironment.
    defaultPythonVersion?: PythonVersion | undefined;

    // Default pythonPlatform. Can be overridden by executionEnvironment.
    defaultPythonPlatform?: string | undefined;

    // Default extraPaths. Can be overridden by executionEnvironment.
    defaultExtraPaths?: Uri[] | undefined;

    //---------------------------------------------------------------
    // Internal-only switches

    // Run additional analysis as part of test cases?
    internalTestMode?: boolean | undefined;

    // Run program in index generation mode.
    indexGenerationMode?: boolean | undefined;

    // When a symbol cannot be resolved from an import, should it be
    // treated as Any rather than Unknown?
    evaluateUnknownImportsAsAny?: boolean;

    // Controls how hover and completion function signatures are displayed.
    functionSignatureDisplay: SignatureDisplayType;

    // https://github.com/microsoft/TypeScript/issues/3841
    declare ['constructor']: typeof ConfigOptions;

    constructor(projectRoot: Uri, typeCheckingMode?: string) {
        this.projectRoot = projectRoot;
        this.typeCheckingMode = typeCheckingMode;
        this.diagnosticRuleSet = this.constructor.getDiagnosticRuleSet(typeCheckingMode);
        this.functionSignatureDisplay = SignatureDisplayType.formatted;
    }

    static getDiagnosticRuleSet(typeCheckingMode?: string): DiagnosticRuleSet {
        if (typeCheckingMode === 'all') {
            return getAllDiagnosticRuleSet();
        }

        if (typeCheckingMode === 'strict') {
            return getStrictDiagnosticRuleSet();
        }

        if (typeCheckingMode === 'basic') {
            return getBasicDiagnosticRuleSet();
        }

        if (typeCheckingMode === 'off') {
            return getOffDiagnosticRuleSet();
        }

        return getStandardDiagnosticRuleSet();
    }

    getDefaultExecEnvironment(): ExecutionEnvironment {
        return new ExecutionEnvironment(
            this._getEnvironmentName(),
            this.projectRoot,
            this.defaultPythonVersion,
            this.defaultPythonPlatform,
            this.defaultExtraPaths
        );
    }

    // Finds the best execution environment for a given file uri. The
    // specified file path should be absolute.
    // If no matching execution environment can be found, a default
    // execution environment is used.
    findExecEnvironment(file: Uri): ExecutionEnvironment {
        return (
            this.executionEnvironments.find((env) => {
                const envRoot = Uri.isUri(env.root) ? env.root : this.projectRoot.resolvePaths(env.root || '');
                return file.startsWith(envRoot);
            }) ?? this.getDefaultExecEnvironment()
        );
    }

    getExecutionEnvironments(): ExecutionEnvironment[] {
        if (this.executionEnvironments.length > 0) {
            return this.executionEnvironments;
        }

        return [this.getDefaultExecEnvironment()];
    }

    // Initialize the structure from a JSON object.
    initializeFromJson(
        configObj: any,
        typeCheckingMode: string | undefined,
        serviceProvider: ServiceProvider,
        host: Host,
<<<<<<< HEAD
        diagnosticOverrides?: DiagnosticSeverityOverridesMap
    ): string[] {
=======
        commandLineOptions?: CommandLineOptions
    ) {
>>>>>>> 1d658bb8
        this.initializedFromJson = true;
        const console = serviceProvider.tryGet(ServiceKeys.console) ?? new NullConsole();
        const errors = [];

        // keep track of which options have been parsed so we can raise an error on unknown options later
        // this is pretty cringe and we should just replace all this with some sort of schema validator thingy
        // https://github.com/DetachHead/basedpyright/issues/64
        const readOptions: (string | symbol)[] = [];
        configObj = new Proxy(configObj, {
            get: (target, name) => {
                const result = target[name];
                if (!readOptions.includes(name)) {
                    readOptions.push(name);
                }
                return result;
            },
        });

        // Read the entries that should be an array of relative file paths
        for (const key of ['include', 'exclude', 'ignore', 'strict'] as const) {
            const configValue = configObj[key];
            if (configValue !== undefined) {
                if (!Array.isArray(configValue)) {
                    errors.push(`Config "${key}" entry must must contain an array.`);
                } else {
                    this[key] = [];
                    (configValue as unknown[]).forEach((fileSpec, index) => {
                        if (typeof fileSpec !== 'string') {
                            errors.push(`Index ${index} of "${key}" array should be a string.`);
                        } else if (isAbsolute(fileSpec)) {
                            errors.push(`path "${fileSpec}" in "${key}" array should be relative.`);
                        } else {
                            this[key].push(getFileSpec(this.projectRoot, fileSpec));
                        }
                    });
                }
            }
        }

        // If there is a "typeCheckingMode", it can override the provided setting.
        let configTypeCheckingMode: string | undefined;
        if (configObj.typeCheckingMode !== undefined) {
            const validTypeCheckingModes = ['off', 'basic', 'standard', 'strict', 'all'];
            if (validTypeCheckingModes.includes(configObj.typeCheckingMode)) {
                configTypeCheckingMode = configObj.typeCheckingMode;
            } else {
                errors.push(
                    `Config "typeCheckingMode" entry must contain ${userFacingOptionsList(validTypeCheckingModes)}.`
                );
            }
        }

        if (configObj.useLibraryCodeForTypes !== undefined) {
            if (typeof configObj.useLibraryCodeForTypes === 'boolean') {
                this.useLibraryCodeForTypes = configObj.useLibraryCodeForTypes;
            } else {
                errors.push(`Config "useLibraryCodeForTypes" entry must be true or false.`);
            }
        }

        this.typeCheckingMode = configTypeCheckingMode || typeCheckingMode;
        const defaultSettings = ConfigOptions.getDiagnosticRuleSet(this.typeCheckingMode);

        // Start with the default values for all rules in the rule set.
        this.diagnosticRuleSet = { ...defaultSettings };

        // Apply host-provided overrides.
        this.applyDiagnosticOverrides(commandLineOptions?.diagnosticSeverityOverrides);

        // Apply overrides from the config file for the boolean rules.
        getBooleanDiagnosticRules(/* includeNonOverridable */ true).forEach((ruleName) => {
            (this.diagnosticRuleSet as any)[ruleName] = this._convertBoolean(
                configObj[ruleName],
                ruleName,
                this.diagnosticRuleSet[ruleName] as boolean
            );
        });

        // Apply overrides from the config file for the diagnostic level rules.
        getDiagLevelDiagnosticRules().forEach((ruleName) => {
            (this.diagnosticRuleSet as any)[ruleName] = this._convertDiagnosticLevel(
                configObj[ruleName],
                ruleName,
                this.diagnosticRuleSet[ruleName] as DiagnosticLevel
            );
        });

        // Read the "venvPath".
        this.venvPath = undefined;
        if (configObj.venvPath !== undefined) {
            if (typeof configObj.venvPath !== 'string') {
                errors.push(`Config "venvPath" field must contain a string.`);
            } else {
                this.venvPath = this.projectRoot.resolvePaths(configObj.venvPath);
            }
        }

        // Read the "venv" name.
        this.venv = undefined;
        if (configObj.venv !== undefined) {
            if (typeof configObj.venv !== 'string') {
                errors.push(`Config "venv" field must contain a string.`);
            } else {
                this.venv = configObj.venv;
            }
        }

        // Read the default "extraPaths".
        if (configObj.extraPaths !== undefined) {
            this.defaultExtraPaths = [];
            if (!Array.isArray(configObj.extraPaths)) {
                errors.push(`Config "extraPaths" field must contain an array.`);
            } else {
                const pathList = configObj.extraPaths as string[];
                pathList.forEach((path, pathIndex) => {
                    if (typeof path !== 'string') {
                        errors.push(`Config "extraPaths" field ${pathIndex} must be a string.`);
                    } else {
                        this.defaultExtraPaths!.push(this.projectRoot.resolvePaths(path));
                    }
                });
            }
        }

        // Read the default "pythonVersion".
        if (configObj.pythonVersion !== undefined) {
            if (typeof configObj.pythonVersion === 'string') {
                const version = versionFromString(configObj.pythonVersion);
                if (version) {
                    this.defaultPythonVersion = version;
                } else {
                    errors.push(`Config "pythonVersion" field contains unsupported version.`);
                }
            } else {
                errors.push(`Config "pythonVersion" field must contain a string.`);
            }
        }

        // Override the default python version if it was specified on the command line.
        if (commandLineOptions?.pythonVersion) {
            this.defaultPythonVersion = commandLineOptions.pythonVersion;
        }

        this.ensureDefaultPythonVersion(host, console);

        // Read the default "pythonPlatform".
        if (configObj.pythonPlatform !== undefined) {
            if (typeof configObj.pythonPlatform !== 'string') {
                errors.push(`Config "pythonPlatform" field must contain a string.`);
            } else if (!['Linux', 'Windows', 'Darwin', 'All'].includes(configObj.pythonPlatform)) {
                `'${configObj.pythonPlatform}' is not a supported Python platform; specify All, Darwin, Linux, or Windows.`;
            } else {
                this.defaultPythonPlatform = configObj.pythonPlatform;
            }
        }

        if (commandLineOptions?.pythonPlatform) {
            this.defaultPythonPlatform = commandLineOptions.pythonPlatform;
        }

        this.ensureDefaultPythonPlatform(host, console);

        // Read the "typeshedPath" setting.
        this.typeshedPath = undefined;
        if (configObj.typeshedPath !== undefined) {
            if (typeof configObj.typeshedPath !== 'string') {
                errors.push(`Config "typeshedPath" field must contain a string.`);
            } else {
                this.typeshedPath = configObj.typeshedPath
                    ? this.projectRoot.resolvePaths(configObj.typeshedPath)
                    : undefined;
            }
        }

        // Read the "stubPath" setting.
        this.stubPath = undefined;

        // Keep this for backward compatibility
        if (configObj.typingsPath !== undefined) {
            if (typeof configObj.typingsPath !== 'string') {
                errors.push(`Config "typingsPath" field must contain a string.`);
            } else {
                errors.push(`Config "typingsPath" is now deprecated. Please, use stubPath instead.`);
                this.stubPath = this.projectRoot.resolvePaths(configObj.typingsPath);
            }
        }

        if (configObj.stubPath !== undefined) {
            if (typeof configObj.stubPath !== 'string') {
                errors.push(`Config "stubPath" field must contain a string.`);
            } else {
                this.stubPath = this.projectRoot.resolvePaths(configObj.stubPath);
            }
        }

        // Read the "verboseOutput" setting.
        // Don't initialize to a default value because we want the command-line "verbose"
        // switch to apply if this setting isn't specified in the config file.
        if (configObj.verboseOutput !== undefined) {
            if (typeof configObj.verboseOutput !== 'boolean') {
                errors.push(`Config "verboseOutput" field must be true or false.`);
            } else {
                this.verboseOutput = configObj.verboseOutput;
            }
        }

        // Read the "defineConstant" setting.
        if (configObj.defineConstant !== undefined) {
            if (typeof configObj.defineConstant !== 'object' || Array.isArray(configObj.defineConstant)) {
                errors.push(`Config "defineConstant" field must contain a map indexed by constant names.`);
            } else {
                const keys = Object.getOwnPropertyNames(configObj.defineConstant);
                keys.forEach((key) => {
                    const value = configObj.defineConstant[key];
                    const valueType = typeof value;
                    if (valueType !== 'boolean' && valueType !== 'string') {
                        errors.push(`Defined constant "${key}" must be associated with a boolean or string value.`);
                    } else {
                        this.defineConstant.set(key, value);
                    }
                });
            }
        }

        // Read the "useLibraryCodeForTypes" setting.
        if (configObj.useLibraryCodeForTypes !== undefined) {
            if (typeof configObj.useLibraryCodeForTypes !== 'boolean') {
                errors.push(`Config "useLibraryCodeForTypes" field must be true or false.`);
            } else {
                this.useLibraryCodeForTypes = configObj.useLibraryCodeForTypes;
            }
        }

        // Read the "executionEnvironments" array. This should be done at the end
        // after we've established default values.
        this.executionEnvironments = [];
        if (configObj.executionEnvironments !== undefined) {
            if (!Array.isArray(configObj.executionEnvironments)) {
                errors.push(`Config "executionEnvironments" field must contain an array.`);
            } else {
                const execEnvironments = configObj.executionEnvironments as ExecutionEnvironment[];
                execEnvironments.forEach((env, index) => {
<<<<<<< HEAD
                    const result = this._initExecutionEnvironmentFromJson(env, index);
                    if (result instanceof ExecutionEnvironment) {
                        this.executionEnvironments.push(result);
                    } else {
                        errors.push(...result);
=======
                    const execEnv = this._initExecutionEnvironmentFromJson(env, index, console, commandLineOptions);
                    if (execEnv) {
                        this.executionEnvironments.push(execEnv);
>>>>>>> 1d658bb8
                    }
                });
            }
        }

        // read the boolean settings
        for (const key of ['autoImportCompletions', 'indexing', 'logTypeEvaluationTime'] as const) {
            const value = configObj[key];
            if (value !== undefined) {
                if (typeof value !== 'boolean') {
                    errors.push(`Config "${key}" field must be true or false.`);
                } else {
                    this[key] = value;
                }
            }
        }

        // Read the "typeEvaluationTimeThreshold" setting.
        if (configObj.typeEvaluationTimeThreshold !== undefined) {
            if (typeof configObj.typeEvaluationTimeThreshold !== 'number') {
                errors.push(`Config "typeEvaluationTimeThreshold" field must be a number.`);
            } else {
                this.typeEvaluationTimeThreshold = configObj.typeEvaluationTimeThreshold;
            }
        }

        // Read the "functionSignatureDisplay" setting.
        if (configObj.functionSignatureDisplay !== undefined) {
            if (typeof configObj.functionSignatureDisplay !== 'string') {
                errors.push(`Config "functionSignatureDisplay" field must be true or false.`);
            } else {
                if (
                    configObj.functionSignatureDisplay === 'compact' ||
                    configObj.functionSignatureDisplay === 'formatted'
                ) {
                    this.functionSignatureDisplay = configObj.functionSignatureDisplay as SignatureDisplayType;
                }
            }
        }
        for (const key of Object.keys(configObj)) {
            if (!readOptions.includes(key)) {
                errors.push(`unknown config option: ${key}`);
            }
        }
        return errors;
    }

    ensureDefaultPythonPlatform(host: Host, console: ConsoleInterface) {
        // If no default python platform was specified, assume that the
        // user wants to use all mode
        if (this.defaultPythonPlatform !== undefined) {
            return;
        }

        this.defaultPythonPlatform = 'All';
    }

    ensureDefaultPythonVersion(host: Host, console: ConsoleInterface) {
        // If no default python version was specified, retrieve the version
        // from the currently-selected python interpreter.
        if (this.defaultPythonVersion !== undefined) {
            return;
        }

        const importFailureInfo: string[] = [];
        this.defaultPythonVersion = host.getPythonVersion(this.pythonPath, importFailureInfo);
        if (this.defaultPythonVersion !== undefined) {
            console.info(`Assuming Python version ${versionToString(this.defaultPythonVersion)}`);
        }

        for (const log of importFailureInfo) {
            console.info(log);
        }
    }

    ensureDefaultExtraPaths(fs: FileSystem, autoSearchPaths: boolean, extraPaths: string[] | undefined) {
        const paths: Uri[] = [];

        if (autoSearchPaths) {
            // Auto-detect the common scenario where the sources are under the src folder
            const srcPath = this.projectRoot.resolvePaths(pathConsts.src);
            if (fs.existsSync(srcPath) && !fs.existsSync(srcPath.resolvePaths('__init__.py'))) {
                paths.push(fs.realCasePath(srcPath));
            }
        }

        if (extraPaths && extraPaths.length > 0) {
            for (const p of extraPaths) {
                const path = this.projectRoot.resolvePaths(p);
                paths.push(fs.realCasePath(path));
                if (isDirectory(fs, path)) {
                    appendArray(paths, getPathsFromPthFiles(fs, path));
                }
            }
        }

        if (paths.length > 0) {
            this.defaultExtraPaths = paths;
        }
    }

    applyDiagnosticOverrides(diagnosticSeverityOverrides: DiagnosticSeverityOverridesMap | undefined) {
        if (!diagnosticSeverityOverrides) {
            return;
        }

        for (const ruleName of getDiagLevelDiagnosticRules()) {
            const severity = diagnosticSeverityOverrides[ruleName];
            if (severity !== undefined) {
                (this.diagnosticRuleSet as any)[ruleName] = severity;
            }
        }
    }

    private _getEnvironmentName(): string {
        return this.pythonEnvironmentName || this.pythonPath?.toString() || 'python';
    }

    private _convertBoolean(value: any, fieldName: string, defaultValue: boolean): boolean {
        if (value === undefined) {
            return defaultValue;
        } else if (typeof value === 'boolean') {
            return value ? true : false;
        }

        console.log(`Config "${fieldName}" entry must be true or false.`);
        return defaultValue;
    }

    private _convertDiagnosticLevel(value: any, fieldName: string, defaultValue: DiagnosticLevel): DiagnosticLevel {
        if (value === undefined) {
            return defaultValue;
        } else if (typeof value === 'boolean') {
            return value ? 'error' : 'none';
        } else if (typeof value === 'string') {
            if (value === 'error' || value === 'warning' || value === 'information' || value === 'none') {
                return value;
            }
        }

        console.log(`Config "${fieldName}" entry must be true, false, "error", "warning", "information" or "none".`);
        return defaultValue;
    }

<<<<<<< HEAD
    private _initExecutionEnvironmentFromJson(envObj: any, index: number): ExecutionEnvironment | string[] {
        const errors = [];
=======
    private _initExecutionEnvironmentFromJson(
        envObj: any,
        index: number,
        console: ConsoleInterface,
        commandLineOptions?: CommandLineOptions
    ): ExecutionEnvironment | undefined {
>>>>>>> 1d658bb8
        try {
            const newExecEnv = new ExecutionEnvironment(
                this._getEnvironmentName(),
                this.projectRoot,
                this.defaultPythonVersion,
                this.defaultPythonPlatform,
                this.defaultExtraPaths
            );

            // Validate the root.
            if (envObj.root && typeof envObj.root === 'string') {
                newExecEnv.root = this.projectRoot.resolvePaths(envObj.root);
            } else {
                errors.push(`Config executionEnvironments index ${index}: missing root value.`);
            }

            // Validate the extraPaths.
            if (envObj.extraPaths) {
                if (!Array.isArray(envObj.extraPaths)) {
                    errors.push(`Config executionEnvironments index ${index}: extraPaths field must contain an array.`);
                } else {
                    const pathList = envObj.extraPaths as string[];
                    pathList.forEach((path, pathIndex) => {
                        if (typeof path !== 'string') {
                            errors.push(
                                `Config executionEnvironments index ${index}:` +
                                    ` extraPaths field ${pathIndex} must be a string.`
                            );
                        } else {
                            newExecEnv.extraPaths.push(this.projectRoot.resolvePaths(path));
                        }
                    });
                }
            }

            // Validate the pythonVersion.
            if (envObj.pythonVersion) {
                if (typeof envObj.pythonVersion === 'string') {
                    const version = versionFromString(envObj.pythonVersion);
                    if (version) {
                        newExecEnv.pythonVersion = version;
                    } else {
                        errors.push(`Config executionEnvironments index ${index} contains unsupported pythonVersion.`);
                    }
                } else {
                    errors.push(`Config executionEnvironments index ${index} pythonVersion must be a string.`);
                }
            }

            // If the pythonVersion was specified on the command line, it overrides
            // the configuration settings for the execution environment.
            if (commandLineOptions?.pythonVersion) {
                newExecEnv.pythonVersion = commandLineOptions.pythonVersion;
            }

            // Validate the pythonPlatform.
            if (envObj.pythonPlatform) {
                if (typeof envObj.pythonPlatform === 'string') {
                    newExecEnv.pythonPlatform = envObj.pythonPlatform;
                } else {
                    errors.push(`Config executionEnvironments index ${index} pythonPlatform must be a string.`);
                }
            }

            // If the pythonPlatform was specified on the command line, it overrides
            // the configuration settings for the execution environment.
            if (commandLineOptions?.pythonPlatform) {
                newExecEnv.pythonPlatform = commandLineOptions.pythonPlatform;
            }

            // Validate the name
            if (envObj.name) {
                if (typeof envObj.name === 'string') {
                    newExecEnv.name = envObj.name;
                } else {
                    errors.push(`Config executionEnvironments index ${index} pythonPlatform must be a string.`);
                }
            }

            return errors.length > 0 ? errors : newExecEnv;
        } catch {
            errors.push(`Config executionEnvironments index ${index} is not accessible.`);
            return errors;
        }
    }
}

/**
 * {@link ConfigOptions} except it defaults to typeCheckingMode=all. this is a separate subclass to
 * preserve the behavior of the original in tests and anything else that i'm too scared to touch
 */
export class BasedConfigOptions extends ConfigOptions {
    static override getDiagnosticRuleSet(typeCheckingMode?: string): DiagnosticRuleSet {
        if (typeCheckingMode === undefined) {
            return getAllDiagnosticRuleSet();
        }
        return super.getDiagnosticRuleSet(typeCheckingMode);
    }
}

export function parseDiagLevel(value: string | boolean): DiagnosticSeverityOverrides | undefined {
    switch (value) {
        case false:
        case 'none':
            return DiagnosticSeverityOverrides.None;

        case true:
        case 'error':
            return DiagnosticSeverityOverrides.Error;

        case 'warning':
            return DiagnosticSeverityOverrides.Warning;

        case 'information':
            return DiagnosticSeverityOverrides.Information;

        default:
            return undefined;
    }
}<|MERGE_RESOLUTION|>--- conflicted
+++ resolved
@@ -1228,13 +1228,8 @@
         typeCheckingMode: string | undefined,
         serviceProvider: ServiceProvider,
         host: Host,
-<<<<<<< HEAD
-        diagnosticOverrides?: DiagnosticSeverityOverridesMap
+        commandLineOptions?: CommandLineOptions
     ): string[] {
-=======
-        commandLineOptions?: CommandLineOptions
-    ) {
->>>>>>> 1d658bb8
         this.initializedFromJson = true;
         const console = serviceProvider.tryGet(ServiceKeys.console) ?? new NullConsole();
         const errors = [];
@@ -1477,17 +1472,11 @@
             } else {
                 const execEnvironments = configObj.executionEnvironments as ExecutionEnvironment[];
                 execEnvironments.forEach((env, index) => {
-<<<<<<< HEAD
-                    const result = this._initExecutionEnvironmentFromJson(env, index);
+                    const result = this._initExecutionEnvironmentFromJson(env, index, commandLineOptions);
                     if (result instanceof ExecutionEnvironment) {
                         this.executionEnvironments.push(result);
                     } else {
                         errors.push(...result);
-=======
-                    const execEnv = this._initExecutionEnvironmentFromJson(env, index, console, commandLineOptions);
-                    if (execEnv) {
-                        this.executionEnvironments.push(execEnv);
->>>>>>> 1d658bb8
                     }
                 });
             }
@@ -1632,17 +1621,12 @@
         return defaultValue;
     }
 
-<<<<<<< HEAD
-    private _initExecutionEnvironmentFromJson(envObj: any, index: number): ExecutionEnvironment | string[] {
-        const errors = [];
-=======
     private _initExecutionEnvironmentFromJson(
         envObj: any,
         index: number,
-        console: ConsoleInterface,
         commandLineOptions?: CommandLineOptions
     ): ExecutionEnvironment | undefined {
->>>>>>> 1d658bb8
+        const errors = [];
         try {
             const newExecEnv = new ExecutionEnvironment(
                 this._getEnvironmentName(),
