/*
 * completionProvider.ts
 * Copyright (c) Microsoft Corporation.
 * Licensed under the MIT license.
 * Author: Eric Traut
 *
 * Logic that maps a position within a Python program file into
 * a list of zero or more text completions that apply in the context.
 */

import {
    CancellationToken,
    CompletionItem,
    CompletionItemKind,
    CompletionList,
    InsertTextFormat,
    MarkupKind,
    Range,
    TextEdit,
} from 'vscode-languageserver';

import { ImportLookup } from '../analyzer/analyzerFileInfo';
import * as AnalyzerNodeInfo from '../analyzer/analyzerNodeInfo';
import {
    Declaration,
    DeclarationType,
    FunctionDeclaration,
    isFunctionDeclaration,
    isIntrinsicDeclaration,
    isVariableDeclaration,
    VariableDeclaration,
} from '../analyzer/declaration';
import { isDefinedInFile } from '../analyzer/declarationUtils';
import { convertDocStringToMarkdown, convertDocStringToPlainText } from '../analyzer/docStringConversion';
import { ImportedModuleDescriptor, ImportResolver } from '../analyzer/importResolver';
import * as ParseTreeUtils from '../analyzer/parseTreeUtils';
import { getCallNodeAndActiveParameterIndex } from '../analyzer/parseTreeUtils';
import { getScopeForNode } from '../analyzer/scopeUtils';
import { isStubFile, SourceMapper } from '../analyzer/sourceMapper';
import { Symbol, SymbolTable } from '../analyzer/symbol';
import * as SymbolNameUtils from '../analyzer/symbolNameUtils';
import { getLastTypedDeclaredForSymbol, isVisibleExternally } from '../analyzer/symbolUtils';
import { getTypedDictMembersForClass } from '../analyzer/typedDicts';
import { CallSignatureInfo, TypeEvaluator } from '../analyzer/typeEvaluatorTypes';
import { printLiteralValue } from '../analyzer/typePrinter';
import {
    ClassType,
    FunctionType,
    getTypeAliasInfo,
    isClass,
    isClassInstance,
    isFunction,
    isInstantiableClass,
    isModule,
    isNoneInstance,
    isOverloadedFunction,
    isUnbound,
    isUnknown,
    Type,
    TypeBase,
    UnknownType,
} from '../analyzer/types';
import {
    ClassMemberLookupFlags,
    doForEachSubtype,
    getDeclaringModulesForType,
    getMembersForClass,
    getMembersForModule,
    isLiteralType,
    isLiteralTypeOrUnion,
    isProperty,
    lookUpClassMember,
    lookUpObjectMember,
} from '../analyzer/typeUtils';
import { throwIfCancellationRequested } from '../common/cancellationUtils';
import { appendArray } from '../common/collectionUtils';
import { ConfigOptions, ExecutionEnvironment } from '../common/configOptions';
import * as debug from '../common/debug';
import { fail } from '../common/debug';
import { TextEditAction } from '../common/editAction';
import { fromLSPAny, toLSPAny } from '../common/lspUtils';
import { convertOffsetToPosition, convertPositionToOffset } from '../common/positionUtils';
import { PythonVersion } from '../common/pythonVersion';
import * as StringUtils from '../common/stringUtils';
import { comparePositions, Position } from '../common/textRange';
import { TextRange } from '../common/textRange';
import { TextRangeCollection } from '../common/textRangeCollection';
import { Duration } from '../common/timing';
import {
    ArgumentCategory,
    DecoratorNode,
    DictionaryKeyEntryNode,
    DictionaryNode,
    ErrorExpressionCategory,
    ErrorNode,
    ExpressionNode,
    ImportFromNode,
    IndexNode,
    isExpressionNode,
    ModuleNameNode,
    NameNode,
    ParameterCategory,
    ParameterNode,
    ParseNode,
    ParseNodeType,
    SetNode,
    StringNode,
    TypeAnnotationNode,
} from '../parser/parseNodes';
import { ParseResults } from '../parser/parser';
import { StringToken, StringTokenFlags, Token, TokenType } from '../parser/tokenizerTypes';
import { AbbreviationInfo, AutoImporter, AutoImportResult, ImportFormat, ModuleSymbolMap } from './autoImporter';
import { DocumentSymbolCollector } from './documentSymbolCollector';
import { IndexResults } from './documentSymbolProvider';
import {
    getAutoImportText,
    getDocumentationPartsForTypeAndDecl,
    getFunctionTooltip,
    getOverloadedFunctionTooltip,
} from './tooltipUtils';

namespace Keywords {
    const base: string[] = [
        // Expression keywords
        'True',
        'False',
        'None',
        'and',
        'or',
        'not',
        'is',
        'lambda',
        'yield',

        // Statement keywords
        'assert',
        'break',
        'class',
        'continue',
        'def',
        'del',
        'elif',
        'else',
        'except',
        'finally',
        'for',
        'from',
        'global',
        'if',
        'import',
        'in',
        'nonlocal',
        'pass',
        'raise',
        'return',
        'try',
        'type',
        'while',
        'with',
    ];

    const python3_5: string[] = [...base, 'async', 'await'];

    const python3_10: string[] = [...python3_5, 'case', 'match'];

    export function forVersion(version: PythonVersion): string[] {
        if (version >= PythonVersion.V3_10) {
            return python3_10;
        }
        if (version >= PythonVersion.V3_5) {
            return python3_5;
        }
        return base;
    }
}

enum SortCategory {
    // The order of the following is important. We use
    // this to order the completion suggestions.

    // A keyword that must be entered for the syntax to be correct.
    LikelyKeyword,

    // A module name recently used in an import statement.
    RecentImportModuleName,

    // A module name used in an import statement.
    ImportModuleName,

    // A literal string.
    LiteralValue,

    // A named parameter in a call expression.
    NamedParameter,

    // A keyword or symbol that was recently used for completion.
    RecentKeywordOrSymbol,

    // An auto-import symbol that was recently used for completion.
    RecentAutoImport,

    // A keyword in the python syntax.
    Keyword,

    // An enum member.
    EnumMember,

    // A normal symbol.
    NormalSymbol,

    // A symbol that starts with _ or __ (used only when there is
    // no matching filter).
    PrivateSymbol,

    // A symbol with a dunder name (e.g. __init__).
    DunderSymbol,

    // An auto-import symbol.
    AutoImport,
}

// Completion items can have arbitrary data hanging off them.
// This data allows the resolve handling to disambiguate
// which item was selected.
export interface CompletionItemData {
    filePath: string;
    workspacePath: string;
    position: Position;
    autoImportText?: string;
    symbolLabel?: string;
    funcParensDisabled?: boolean;
}

// MemberAccessInfo attempts to gather info for unknown types
export interface MemberAccessInfo {
    lastKnownModule?: string;
    lastKnownMemberName?: string;
    unknownMemberName?: string;
}

export interface AutoImportInfo {
    indexUsed: boolean;
    totalTimeInMS: number;

    moduleTimeInMS: number;
    indexTimeInMS: number;
    importAliasTimeInMS: number;

    itemCount: number;
    symbolCount: number;
    indexCount: number;
    importAliasCount: number;

    additionTimeInMS: number;
}

export interface ExtensionInfo {
    correlationId: string;
    selectedItemTelemetryTimeInMS: number;
    itemTelemetryTimeInMS: number;
    totalTimeInMS: number;
}

interface CompletionResultsBase {
    memberAccessInfo?: MemberAccessInfo;
    autoImportInfo?: AutoImportInfo;
    extensionInfo?: ExtensionInfo;
}
export interface CompletionResultsList extends CompletionResultsBase {
    completionList: CompletionList;
}
export interface CompletionResults extends CompletionResultsBase {
    completionMap: CompletionMap;
}

export interface CompletionOptions {
    format: MarkupKind;
    snippet: boolean;
    lazyEdit: boolean;
    autoImport: boolean;
    includeUserSymbolsInAutoImport: boolean;
    extraCommitChars: boolean;
    importFormat: ImportFormat;
    triggerCharacter?: string;
}

export type AbbreviationMap = Map<string, AbbreviationInfo>;

export interface AutoImportMaps {
    nameMap?: AbbreviationMap;
    libraryMap?: Map<string, IndexResults>;
    getModuleSymbolsMap: () => ModuleSymbolMap;
}

interface RecentCompletionInfo {
    label: string;
    autoImportText: string;
}

interface Edits {
    format?: InsertTextFormat;
    textEdit?: TextEdit;
    additionalTextEdits?: TextEditAction[];
}

interface CommonDetail {
    funcParensDisabled?: boolean;
    edits?: Edits;
    extraCommitChars?: boolean;
}

interface SymbolDetail extends CommonDetail {
    autoImportSource?: string;
    autoImportAlias?: string;
    boundObjectOrClass?: ClassType;
}

interface CompletionDetail extends CommonDetail {
    typeDetail?: string;
    documentation?: string;
    autoImportText?: {
        source: string;
        importText: string;
    };
    sortText?: string;
    itemDetail?: string;
}

export const autoImportDetail = 'Auto-import';
export const dictionaryKeyDetail = 'Dictionary key';

// We'll use a somewhat-arbitrary cutoff value here to determine
// whether it's sufficiently similar.
const similarityLimit = 0.25;

// We'll remember this many completions in the MRU list.
const maxRecentCompletions = 128;

export class CompletionProvider {
    private static _mostRecentCompletions: RecentCompletionInfo[] = [];

    // If we're being asked to resolve a completion item, we run the
    // original completion algorithm and look for this symbol.
    private _itemToResolve: CompletionItem | undefined;

    private _execEnv: ExecutionEnvironment;

    // Indicate whether invocation is inside of string literal.
    private _insideStringLiteral: StringToken | undefined = undefined;

    constructor(
        private _workspacePath: string,
        private _parseResults: ParseResults,
        private _fileContents: string,
        private _importResolver: ImportResolver,
        private _position: Position,
        private _filePath: string,
        private _configOptions: ConfigOptions,
        private _importLookup: ImportLookup,
        private _evaluator: TypeEvaluator,
        private _options: CompletionOptions,
        private _sourceMapper: SourceMapper,
        private _autoImportMaps: AutoImportMaps,
        private _cancellationToken: CancellationToken
    ) {
        this._execEnv = this._configOptions.findExecEnvironment(this._filePath);
    }

    getCompletionsForPosition(): CompletionResults | undefined {
        const offset = convertPositionToOffset(this._position, this._parseResults.tokenizerOutput.lines);
        if (offset === undefined) {
            return undefined;
        }

        const token = ParseTreeUtils.getTokenOverlapping(this._parseResults.tokenizerOutput.tokens, offset);
        if (token?.type === TokenType.String) {
            const stringToken = token as StringToken;
            this._insideStringLiteral = TextRange.contains(stringToken, offset)
                ? stringToken
                : stringToken.flags & StringTokenFlags.Unterminated
                ? stringToken
                : undefined;
        }

        let node = ParseTreeUtils.findNodeByOffset(this._parseResults.parseTree, offset);

        // See if we can get to a "better" node by backing up a few columns.
        // A "better" node is defined as one that's deeper than the current
        // node.
        const initialNode = node;
        const initialDepth = node ? ParseTreeUtils.getNodeDepth(node) : 0;

        if (!initialNode || initialNode.nodeType !== ParseNodeType.Name) {
            let curOffset = offset;
            let sawComma = false;

            while (curOffset >= 0) {
                curOffset--;

                // Stop scanning backward if we hit certain stop characters.
                const curChar = this._fileContents.substr(curOffset, 1);
                if (curChar === '(' || curChar === '\n' || curChar === '}') {
                    break;
                }
                if (curChar === ',') {
                    sawComma = true;
                }

                const curNode = ParseTreeUtils.findNodeByOffset(this._parseResults.parseTree, curOffset);
                if (curNode && curNode !== initialNode) {
                    if (ParseTreeUtils.getNodeDepth(curNode) > initialDepth) {
                        node = curNode;

                        // If we're at the end of a list with a hanging comma, handle the
                        // special case of "from x import y, ".
                        if (sawComma && node.parent?.nodeType === ParseNodeType.ImportFromAs) {
                            node = node.parent;
                        }
                    }
                    break;
                }
            }
        }

        if (node === undefined) {
            return undefined;
        }

        // Get the text on that line prior to the insertion point.
        const lineTextRange = this._parseResults.tokenizerOutput.lines.getItemAt(this._position.line);
        const textOnLine = this._fileContents.substr(lineTextRange.start, lineTextRange.length);
        const priorText = textOnLine.substr(0, this._position.character);
        const postText = textOnLine.substr(this._position.character);
        const priorWordIndex = priorText.search(/\w+$/);
        const priorWord = priorWordIndex >= 0 ? priorText.substr(priorWordIndex) : '';

        // Don't offer completions if we're within a comment.
        if (this._isWithinComment(offset)) {
            return undefined;
        }

        // See if the node is part of an error node. If so, that takes
        // precedence.
        let errorNode: ParseNode | undefined = node;
        while (errorNode) {
            if (errorNode.nodeType === ParseNodeType.Error) {
                break;
            }

            errorNode = errorNode.parent;
        }

        // Determine the context based on the parse node's type and
        // that of its ancestors.
        let curNode = errorNode || node;
        while (true) {
            throwIfCancellationRequested(this._cancellationToken);

            if (curNode.nodeType === ParseNodeType.String) {
                return this._getLiteralCompletions(curNode, priorWord, priorText, postText);
            }

            if (curNode.nodeType === ParseNodeType.StringList || curNode.nodeType === ParseNodeType.FormatString) {
                return undefined;
            }

            if (curNode.nodeType === ParseNodeType.ModuleName) {
                return this._getImportModuleCompletions(curNode);
            }

            if (curNode.nodeType === ParseNodeType.Error) {
                return this._getExpressionErrorCompletions(curNode, priorWord, priorText, postText);
            }

            if (curNode.nodeType === ParseNodeType.MemberAccess) {
                return this._getMemberAccessCompletions(curNode.leftExpression, priorWord);
            }

            if (curNode.nodeType === ParseNodeType.Dictionary) {
                const completionMap = new CompletionMap();
                if (this._addTypedDictKeys(curNode, /* stringNode */ undefined, priorText, postText, completionMap)) {
                    return { completionMap };
                }
            }

            const dictionaryEntry = ParseTreeUtils.getFirstAncestorOrSelfOfKind(
                curNode,
                ParseNodeType.DictionaryKeyEntry
            );
            if (dictionaryEntry) {
                if (dictionaryEntry.parent?.nodeType === ParseNodeType.Dictionary) {
                    const dictionaryNode = dictionaryEntry.parent;
                    if (dictionaryNode.trailingCommaToken && dictionaryNode.trailingCommaToken.start < offset) {
                        const completionMap = new CompletionMap();
                        if (
                            this._addTypedDictKeys(
                                dictionaryNode,
                                /* stringNode */ undefined,
                                priorText,
                                postText,
                                completionMap
                            )
                        ) {
                            return { completionMap };
                        }
                    }
                }
            }

            if (curNode.nodeType === ParseNodeType.Name) {
                // This condition is little different than others since it does its own
                // tree walk up to find context and let outer tree walk up to proceed if it can't find
                // one to show completion.
                const result = this._tryGetNameCompletions(curNode, offset, priorWord, priorText, postText);
                if (result || result === undefined) {
                    return result;
                }
            }

            if (curNode.nodeType === ParseNodeType.List && this._options.triggerCharacter === '[') {
                // If this is an empty list, don't start putting completions up yet.
                return undefined;
            }

            if (curNode.nodeType === ParseNodeType.ImportFrom) {
                return this._getImportFromCompletions(curNode, priorWord);
            }

            if (isExpressionNode(curNode)) {
                return this._getExpressionCompletions(curNode, priorWord, priorText, postText);
            }

            if (curNode.nodeType === ParseNodeType.Suite) {
                if (
                    curNode.parent &&
                    curNode.parent.nodeType === ParseNodeType.Except &&
                    !curNode.parent.name &&
                    curNode.parent.typeExpression &&
                    TextRange.getEnd(curNode.parent.typeExpression) < offset &&
                    offset <= curNode.parent.exceptSuite.start
                ) {
                    // except Exception as [<empty>]
                    return undefined;
                }

                if (
                    curNode.parent &&
                    curNode.parent.nodeType === ParseNodeType.Class &&
                    (!curNode.parent.name || !curNode.parent.name.value) &&
                    curNode.parent.arguments.length === 0 &&
                    offset <= curNode.parent.suite.start
                ) {
                    // class [<empty>]
                    return undefined;
                }

                return this._getStatementCompletions(curNode, priorWord, priorText, postText);
            }

            if (curNode.nodeType === ParseNodeType.Module) {
                return this._getStatementCompletions(curNode, priorWord, priorText, postText);
            }

            if (
                curNode.nodeType === ParseNodeType.Parameter &&
                curNode.length === 0 &&
                curNode.parent &&
                curNode.parent.nodeType === ParseNodeType.Lambda
            ) {
                // lambda [<empty>] or lambda x, [<empty>]
                return undefined;
            }

            if (!curNode.parent) {
                break;
            }

            curNode = curNode.parent;
        }

        return undefined;
    }

    // When the user selects a completion, this callback is invoked,
    // allowing us to record what was selected. This allows us to
    // build our MRU cache so we can better predict entries.
    resolveCompletionItem(completionItem: CompletionItem) {
        throwIfCancellationRequested(this._cancellationToken);

        const completionItemData = fromLSPAny<CompletionItemData>(completionItem.data);

        const label = completionItem.label;
        let autoImportText = '';
        if (completionItemData.autoImportText) {
            autoImportText = completionItemData.autoImportText;
        }

        const curIndex = CompletionProvider._mostRecentCompletions.findIndex(
            (item) => item.label === label && item.autoImportText === autoImportText
        );

        if (curIndex > 0) {
            // If there's an existing entry with the same name that's not at the
            // beginning of the array, remove it.
            CompletionProvider._mostRecentCompletions = CompletionProvider._mostRecentCompletions.splice(curIndex, 1);
        }

        if (curIndex !== 0) {
            // Add to the start of the array.
            CompletionProvider._mostRecentCompletions.unshift({ label, autoImportText });
        }

        if (CompletionProvider._mostRecentCompletions.length > maxRecentCompletions) {
            // Prevent the MRU list from growing indefinitely.
            CompletionProvider._mostRecentCompletions.pop();
        }

        if (completionItemData.symbolLabel) {
            this._itemToResolve = completionItem;

            if (!completionItemData.autoImportText) {
                // Rerun the completion lookup. It will fill in additional information
                // about the item to be resolved. We'll ignore the rest of the returned
                // list. This is a bit wasteful, but all of that information should be
                // cached, so it's not as bad as it might seem.
                this.getCompletionsForPosition();
            } else if (!completionItem.additionalTextEdits) {
                const completionMap = new CompletionMap();
                const completionResults = { completionMap };

                this._addAutoImportCompletions(
                    completionItemData.symbolLabel,
                    /* similarityLimit */ 1,
                    /* lazyEdit */ false,
                    completionResults
                );
            }
        }
    }

    // This method will return false if it wants
    // caller to walk up the tree. it will return
    // CompletionResults or undefined if it wants caller
    // to return.
    private _tryGetNameCompletions(
        curNode: NameNode,
        offset: number,
        priorWord: string,
        priorText: string,
        postText: string
    ): false | CompletionResults | undefined {
        if (!curNode.parent) {
            return false;
        }

        if (curNode.parent.nodeType === ParseNodeType.ImportAs && curNode.parent.alias === curNode) {
            // Are we within a "import Y as [Z]"?
            return undefined;
        }

        if (curNode.parent.nodeType === ParseNodeType.ModuleName) {
            // Are we within a "import Y as [<empty>]"?
            if (
                curNode.parent.parent &&
                curNode.parent.parent.nodeType === ParseNodeType.ImportAs &&
                !curNode.parent.parent.alias &&
                TextRange.getEnd(curNode.parent.parent) < offset
            ) {
                return undefined;
            }

            // Are we within a "from X import Y as Z" statement and
            // more specifically within the "Y"?
            return this._getImportModuleCompletions(curNode.parent);
        }

        if (curNode.parent.nodeType === ParseNodeType.ImportFromAs) {
            if (curNode.parent.alias === curNode) {
                // Are we within a "from X import Y as [Z]"?
                return undefined;
            }

            const parentNode = curNode.parent.parent;
            if (parentNode && parentNode.nodeType === ParseNodeType.ImportFrom) {
                // Are we within a "from X import Y as [<empty>]"?
                if (!curNode.parent.alias && TextRange.getEnd(curNode.parent) < offset) {
                    return undefined;
                }

                if (curNode.parent.name === curNode) {
                    return this._getImportFromCompletions(parentNode, priorWord);
                }

                return this._getImportFromCompletions(parentNode, '');
            }

            return false;
        }

        if (curNode.parent.nodeType === ParseNodeType.MemberAccess && curNode === curNode.parent.memberName) {
            return this._getMemberAccessCompletions(curNode.parent.leftExpression, priorWord);
        }

        if (curNode.parent.nodeType === ParseNodeType.Except && curNode === curNode.parent.name) {
            return undefined;
        }

        if (curNode.parent.nodeType === ParseNodeType.Function && curNode === curNode.parent.name) {
            if (curNode.parent.decorators?.some((d) => this._isOverload(d))) {
                return this._getMethodOverloadsCompletions(priorWord, curNode);
            }

            return undefined;
        }

        if (curNode.parent.nodeType === ParseNodeType.Parameter && curNode === curNode.parent.name) {
            return undefined;
        }

        if (curNode.parent.nodeType === ParseNodeType.Class && curNode === curNode.parent.name) {
            return undefined;
        }

        if (
            curNode.parent.nodeType === ParseNodeType.For &&
            TextRange.contains(curNode.parent.targetExpression, curNode.start)
        ) {
            return undefined;
        }

        if (
            curNode.parent.nodeType === ParseNodeType.ListComprehensionFor &&
            TextRange.contains(curNode.parent.targetExpression, curNode.start)
        ) {
            return undefined;
        }

        // For assignments that implicitly declare variables, remove itself (var decl) from completion.
        if (
            curNode.parent.nodeType === ParseNodeType.Assignment ||
            curNode.parent.nodeType === ParseNodeType.AssignmentExpression
        ) {
            const leftNode =
                curNode.parent.nodeType === ParseNodeType.AssignmentExpression
                    ? curNode.parent.name
                    : curNode.parent.leftExpression;

            if (leftNode !== curNode || priorWord.length === 0) {
                return false;
            }

            const decls = this._evaluator.getDeclarationsForNameNode(curNode);
            if (decls?.length !== 1 || !isVariableDeclaration(decls[0]) || decls[0].node !== curNode) {
                return false;
            }

            const completionList = this._getExpressionCompletions(curNode, priorWord, priorText, postText);
            if (completionList) {
                completionList.completionMap.delete(curNode.value);
            }

            return completionList;
        }

        // Defining class variables.
        // ex) class A:
        //         variable = 1
        if (
            curNode.parent.nodeType === ParseNodeType.StatementList &&
            curNode.parent.parent?.nodeType === ParseNodeType.Suite &&
            curNode.parent.parent.parent?.nodeType === ParseNodeType.Class
        ) {
            const completionList = this._getClassVariableCompletions(curNode);
            if (completionList) {
                return completionList;
            }
        }

        return false;
    }

    private _isWithinComment(offset: number): boolean {
        const token = getTokenAfter(offset, this._parseResults.tokenizerOutput.tokens);
        if (!token) {
            // If we're in the middle of a token, we're not in a comment.
            return false;
        }

        return token.comments?.some((c) => TextRange.overlaps(c, offset)) ?? false;

        function getTokenAfter(offset: number, tokens: TextRangeCollection<Token>) {
            const tokenIndex = tokens.getItemAtPosition(offset);
            if (tokenIndex < 0) {
                return undefined;
            }

            let token = tokens.getItemAt(tokenIndex);
            // If we're in the middle of a token, we can't be within a comment.
            if (offset > token.start && offset < token.start + token.length) {
                return undefined;
            }

            // Multiple zero length tokens can occupy same position.
            // But comment is associated with the first one. loop
            // backward to find the first token if position is same.
            for (let i = tokenIndex - 1; i >= 0; i--) {
                const prevToken = tokens.getItemAt(i);
                if (token.start !== prevToken.start) {
                    break;
                }

                token = prevToken;
            }

            if (offset <= token.start) {
                return token;
            }

            // If offset > token.start, tokenIndex + 1 < tokens.length
            // should be always true.
            debug.assert(tokenIndex + 1 < tokens.length);
            return tokens.getItemAt(tokenIndex + 1);
        }
    }

    private _getExpressionErrorCompletions(
        node: ErrorNode,
        priorWord: string,
        priorText: string,
        postText: string
    ): CompletionResults | undefined {
        // Is the error due to a missing member access name? If so,
        // we can evaluate the left side of the member access expression
        // to determine its type and offer suggestions based on it.
        switch (node.category) {
            case ErrorExpressionCategory.MissingIn: {
                return this._createSingleKeywordCompletion('in');
            }

            case ErrorExpressionCategory.MissingElse: {
                return this._createSingleKeywordCompletion('else');
            }

            case ErrorExpressionCategory.MissingExpression: {
                // Don't show completion after random dots.
                const tokenizerOutput = this._parseResults.tokenizerOutput;
                const offset = convertPositionToOffset(this._position, tokenizerOutput.lines);
                const index = ParseTreeUtils.getTokenIndexAtLeft(tokenizerOutput.tokens, offset!);
                const token = ParseTreeUtils.getTokenAtIndex(tokenizerOutput.tokens, index);
                if (token?.type === TokenType.Dot || token?.type === TokenType.Ellipsis) {
                    break;
                }

                // ex) class MyType:
                //         def is_str(self): ...
                //     myType = MyType()
                //
                // In incomplete code such as "myType.is" <= "is" will be tokenized as keyword not identifier,
                // so even if user's intention is writing "is_str", completion after "is" won't include "is_str"
                // since parser won't see "is" as partially written member name instead it will see it as
                // expression statement with missing expression after "is" keyword.
                // In such case, use "MyType." to get completion.
                if (token?.type !== TokenType.Keyword || TextRange.getEnd(token) !== offset) {
                    return this._getExpressionCompletions(node, priorWord, priorText, postText);
                }

                const previousToken = ParseTreeUtils.getTokenAtIndex(tokenizerOutput.tokens, index - 1);
                if (previousToken?.type !== TokenType.Dot) {
                    return this._getExpressionCompletions(node, priorWord, priorText, postText);
                }

                const previousOffset = TextRange.getEnd(previousToken);
                const previousNode = ParseTreeUtils.findNodeByOffset(this._parseResults.parseTree, previousOffset);
                if (
                    previousNode?.nodeType !== ParseNodeType.Error ||
                    previousNode.category !== ErrorExpressionCategory.MissingMemberAccessName
                ) {
                    return this._getExpressionCompletions(node, priorWord, priorText, postText);
                }

                return this._getMissingMemberAccessNameCompletions(previousNode, previousOffset, priorWord);
            }

            case ErrorExpressionCategory.MissingDecoratorCallName: {
                return this._getExpressionCompletions(node, priorWord, priorText, postText);
            }

            case ErrorExpressionCategory.MissingIndexOrSlice: {
                let completionResults = this._getLiteralCompletions(node, priorWord, priorText, postText);

                if (!completionResults) {
                    completionResults = this._getExpressionCompletions(node, priorWord, priorText, postText);
                }

                return completionResults;
            }

            case ErrorExpressionCategory.MissingMemberAccessName: {
                const offset = convertPositionToOffset(this._position, this._parseResults.tokenizerOutput.lines);
                return this._getMissingMemberAccessNameCompletions(node, offset!, priorWord);
            }

            case ErrorExpressionCategory.MissingFunctionParameterList: {
                if (node.child && node.child.nodeType === ParseNodeType.Name) {
                    if (node.decorators?.some((d) => this._isOverload(d))) {
                        return this._getMethodOverloadsCompletions(priorWord, node.child);
                    }

                    // Determine if the partial name is a method that's overriding
                    // a method in a base class.
                    return this._getMethodOverrideCompletions(priorWord, node.child, node.decorators);
                }
                break;
            }
        }

        return undefined;
    }

    private _getMissingMemberAccessNameCompletions(node: ErrorNode, offset: number, priorWord: string) {
        const index = ParseTreeUtils.getTokenIndexAtLeft(this._parseResults.tokenizerOutput.tokens, offset) - 1;
        const previousToken = ParseTreeUtils.getTokenAtIndex(this._parseResults.tokenizerOutput.tokens, index);
        if (previousToken?.type === TokenType.Dot || previousToken?.type === TokenType.Ellipsis) {
            // Don't allow multiple dot bring up completions.
            return undefined;
        }

        if (!node.child || !isExpressionNode(node.child)) {
            return undefined;
        }

        return this._getMemberAccessCompletions(node.child, priorWord);
    }

    private _isOverload(node: DecoratorNode): boolean {
        return this._checkDecorator(node, 'overload');
    }

    private _checkDecorator(node: DecoratorNode, value: string): boolean {
        return node.expression.nodeType === ParseNodeType.Name && node.expression.value === value;
    }

    private _createSingleKeywordCompletion(keyword: string): CompletionResults {
        const completionItem = CompletionItem.create(keyword);
        completionItem.kind = CompletionItemKind.Keyword;
        completionItem.sortText = this._makeSortText(SortCategory.LikelyKeyword, keyword);
        const completionMap = new CompletionMap();
        completionMap.set(completionItem);
        return { completionMap };
    }

    private _addClassVariableTypeAnnotationCompletions(
        priorWord: string,
        parseNode: ParseNode,
        completionMap: CompletionMap
    ): void {
        // class T:
        //    f: |<= here
        const isTypeAnnotationOfClassVariable =
            parseNode.parent?.nodeType === ParseNodeType.TypeAnnotation &&
            parseNode.parent.valueExpression.nodeType === ParseNodeType.Name &&
            parseNode.parent.typeAnnotation === parseNode &&
            parseNode.parent.parent?.nodeType === ParseNodeType.StatementList &&
            parseNode.parent.parent.parent?.nodeType === ParseNodeType.Suite &&
            parseNode.parent.parent.parent.parent?.nodeType === ParseNodeType.Class;

        if (!isTypeAnnotationOfClassVariable) {
            return;
        }

        const enclosingClass = ParseTreeUtils.getEnclosingClass(parseNode, false);
        if (!enclosingClass) {
            return;
        }

        const classResults = this._evaluator.getTypeOfClass(enclosingClass);
        if (!classResults) {
            return undefined;
        }

        const classVariableName = ((parseNode.parent as TypeAnnotationNode).valueExpression as NameNode).value;
        const classMember = lookUpClassMember(
            classResults.classType,
            classVariableName,
            ClassMemberLookupFlags.SkipInstanceVariables | ClassMemberLookupFlags.SkipOriginalClass
        );

        // First, see whether we can use semantic info to get variable type.
        if (classMember) {
            const memberType = this._evaluator.getTypeOfMember(classMember);

            const text = this._evaluator.printType(memberType, {
                enforcePythonSyntax: true,
                expandTypeAlias: false,
            });

            this._addNameToCompletions(text, CompletionItemKind.Reference, priorWord, completionMap, {
                sortText: this._makeSortText(SortCategory.LikelyKeyword, text),
            });
            return;
        }

        // If we can't do that using semantic info, then try syntactic info.
        const symbolTable = new Map<string, Symbol>();
        for (const mroClass of classResults.classType.details.mro) {
            if (mroClass === classResults.classType) {
                // Ignore current type.
                continue;
            }

            if (isInstantiableClass(mroClass)) {
                getMembersForClass(mroClass, symbolTable, /* includeInstanceVars */ false);
            }
        }

        const symbol = symbolTable.get(classVariableName);
        if (!symbol) {
            return;
        }

        const decls = symbol
            .getDeclarations()
            .filter((d) => isVariableDeclaration(d) && d.moduleName !== 'builtins') as VariableDeclaration[];

        // Skip any symbols invalid such as defined in the same class.
        if (
            decls.length === 0 ||
            decls.some((d) => d.node && ParseTreeUtils.getEnclosingClass(d.node, false) === enclosingClass)
        ) {
            return;
        }

        const declWithTypeAnnotations = decls.filter((d) => d.typeAnnotationNode);
        if (declWithTypeAnnotations.length === 0) {
            return;
        }

        const printFlags = isStubFile(this._filePath)
            ? ParseTreeUtils.PrintExpressionFlags.ForwardDeclarations |
              ParseTreeUtils.PrintExpressionFlags.DoNotLimitStringLength
            : ParseTreeUtils.PrintExpressionFlags.DoNotLimitStringLength;

        const text = `${ParseTreeUtils.printExpression(
            declWithTypeAnnotations[declWithTypeAnnotations.length - 1].typeAnnotationNode!,
            printFlags
        )}`;

        this._addNameToCompletions(text, CompletionItemKind.Reference, priorWord, completionMap, {
            sortText: this._makeSortText(SortCategory.LikelyKeyword, text),
        });
    }

    private _getClassVariableCompletions(partialName: NameNode): CompletionResults | undefined {
        const enclosingClass = ParseTreeUtils.getEnclosingClass(partialName, false);
        if (!enclosingClass) {
            return undefined;
        }

        const classResults = this._evaluator.getTypeOfClass(enclosingClass);
        if (!classResults) {
            return undefined;
        }

        const symbolTable = new Map<string, Symbol>();
        for (const mroClass of classResults.classType.details.mro) {
            if (isInstantiableClass(mroClass)) {
                getMembersForClass(mroClass, symbolTable, /* includeInstanceVars */ false);
            }
        }

        const completionMap = new CompletionMap();
        symbolTable.forEach((symbol, name) => {
            if (
                SymbolNameUtils.isPrivateName(name) ||
                symbol.isPrivateMember() ||
                symbol.isExternallyHidden() ||
                !StringUtils.isPatternInSymbol(partialName.value, name)
            ) {
                return;
            }

            const decls = symbol
                .getDeclarations()
                .filter((d) => isVariableDeclaration(d) && d.moduleName !== 'builtins') as VariableDeclaration[];

            // Skip any symbols invalid such as defined in the same class.
            if (
                decls.length === 0 ||
                decls.some((d) => d.node && ParseTreeUtils.getEnclosingClass(d.node, false) === enclosingClass)
            ) {
                return;
            }

            this._addSymbol(name, symbol, partialName.value, completionMap, {});
        });

        return completionMap.size > 0 ? { completionMap } : undefined;
    }

    private _getMethodOverloadsCompletions(priorWord: string, partialName: NameNode): CompletionResults | undefined {
        const symbolTable = getSymbolTable(this._evaluator, partialName);
        if (!symbolTable) {
            return undefined;
        }

        const funcParensDisabled = partialName.parent?.nodeType === ParseNodeType.Function ? true : undefined;
        const completionMap = new CompletionMap();

        const enclosingFunc = ParseTreeUtils.getEnclosingFunction(partialName);
        symbolTable.forEach((symbol, name) => {
            const decl = getLastTypedDeclaredForSymbol(symbol);
            if (!decl || decl.type !== DeclarationType.Function) {
                return;
            }

            if (!decl.node.decorators.some((d) => this._isOverload(d))) {
                // Only consider ones that have overload decorator.
                return;
            }

            const decls = symbol.getDeclarations();
            if (decls.length === 1 && decls.some((d) => d.node === enclosingFunc)) {
                // Don't show itself.
                return;
            }

            if (StringUtils.isPatternInSymbol(partialName.value, name)) {
                const textEdit = this._createReplaceEdits(priorWord, partialName, decl.node.name.value);
                this._addSymbol(name, symbol, partialName.value, completionMap, {
                    funcParensDisabled,
                    edits: { textEdit },
                });
            }
        });

        return { completionMap };

        function getSymbolTable(evaluator: TypeEvaluator, partialName: NameNode) {
            const enclosingClass = ParseTreeUtils.getEnclosingClass(partialName, false);
            if (enclosingClass) {
                const classResults = evaluator.getTypeOfClass(enclosingClass);
                if (!classResults) {
                    return undefined;
                }

                const symbolTable = new Map<string, Symbol>();
                for (const mroClass of classResults.classType.details.mro) {
                    if (isInstantiableClass(mroClass)) {
                        getMembersForClass(mroClass, symbolTable, /* includeInstanceVars */ false);
                    }
                }

                return symbolTable;
            }

            // For function overload, we only care about top level functions
            const moduleNode = ParseTreeUtils.getEnclosingModule(partialName);
            if (moduleNode) {
                const moduleScope = AnalyzerNodeInfo.getScope(moduleNode);
                return moduleScope?.symbolTable;
            }

            return undefined;
        }
    }

    private _getMethodOverrideCompletions(
        priorWord: string,
        partialName: NameNode,
        decorators?: DecoratorNode[]
    ): CompletionResults | undefined {
        const enclosingClass = ParseTreeUtils.getEnclosingClass(partialName, /* stopAtFunction */ true);
        if (!enclosingClass) {
            return undefined;
        }

        const classResults = this._evaluator.getTypeOfClass(enclosingClass);
        if (!classResults) {
            return undefined;
        }

        const symbolTable = new Map<string, Symbol>();
        for (let i = 1; i < classResults.classType.details.mro.length; i++) {
            const mroClass = classResults.classType.details.mro[i];
            if (isInstantiableClass(mroClass)) {
                getMembersForClass(mroClass, symbolTable, /* includeInstanceVars */ false);
            }
        }

        const staticmethod = decorators?.some((d) => this._checkDecorator(d, 'staticmethod')) ?? false;
        const classmethod = decorators?.some((d) => this._checkDecorator(d, 'classmethod')) ?? false;

        const completionMap = new CompletionMap();

        symbolTable.forEach((symbol, name) => {
            let decl = getLastTypedDeclaredForSymbol(symbol);
            if (decl && decl.type === DeclarationType.Function) {
                if (StringUtils.isPatternInSymbol(partialName.value, name)) {
                    const declaredType = this._evaluator.getTypeForDeclaration(decl);
                    if (!declaredType) {
                        return;
                    }

                    let isProperty = isClassInstance(declaredType) && ClassType.isPropertyClass(declaredType);

                    if (SymbolNameUtils.isDunderName(name)) {
                        // Don't offer suggestions for built-in properties like "__class__", etc.
                        isProperty = false;
                    }

                    if (!isFunction(declaredType) && !isProperty) {
                        return;
                    }

                    if (isProperty) {
                        // For properties, we should override the "getter", which is typically
                        // the first declaration.
                        const typedDecls = symbol.getTypedDeclarations();
                        if (typedDecls.length > 0 && typedDecls[0].type === DeclarationType.Function) {
                            decl = typedDecls[0];
                        }
                    }

                    const isDeclaredStaticMethod =
                        isFunction(declaredType) && FunctionType.isStaticMethod(declaredType);

                    // Special-case the "__init__subclass__" method because it's an implicit
                    // classmethod that the type evaluator flags as a real classmethod.
                    const isDeclaredClassMethod =
                        isFunction(declaredType) &&
                        FunctionType.isClassMethod(declaredType) &&
                        name !== '__init_subclass__';

                    if (staticmethod !== isDeclaredStaticMethod || classmethod !== isDeclaredClassMethod) {
                        return;
                    }

                    const methodSignature = this._printMethodSignature(classResults.classType, decl);

                    let text: string;
                    if (isStubFile(this._filePath)) {
                        text = `${methodSignature}: ...`;
                    } else {
                        const methodBody = this._printOverriddenMethodBody(
                            classResults.classType,
                            isDeclaredStaticMethod,
                            isProperty,
                            decl
                        );
                        text = `${methodSignature}:\n${methodBody}`;
                    }

                    const textEdit = this._createReplaceEdits(priorWord, partialName, text);

                    this._addSymbol(name, symbol, partialName.value, completionMap, {
                        // method signature already contains ()
                        funcParensDisabled: true,
                        edits: {
                            format: this._options.snippet ? InsertTextFormat.Snippet : undefined,
                            textEdit,
                        },
                    });
                }
            }
        });

        return { completionMap };
    }

    private _createReplaceEdits(priorWord: string, node: ParseNode | undefined, text: string) {
        const replaceOrInsertEndChar =
            node?.nodeType === ParseNodeType.Name
                ? this._position.character - priorWord.length + node.value.length
                : this._position.character;

        const range: Range = {
            start: { line: this._position.line, character: this._position.character - priorWord.length },
            end: { line: this._position.line, character: replaceOrInsertEndChar },
        };

        return TextEdit.replace(range, text);
    }

    private _printMethodSignature(classType: ClassType, decl: FunctionDeclaration): string {
        const node = decl.node;

        let ellipsisForDefault: boolean | undefined;
        if (isStubFile(this._filePath)) {
            // In stubs, always use "...".
            ellipsisForDefault = true;
        } else if (classType.details.moduleName === decl.moduleName) {
            // In the same file, always print the full default.
            ellipsisForDefault = false;
        }

        const printFlags = isStubFile(this._filePath)
            ? ParseTreeUtils.PrintExpressionFlags.ForwardDeclarations |
              ParseTreeUtils.PrintExpressionFlags.DoNotLimitStringLength
            : ParseTreeUtils.PrintExpressionFlags.DoNotLimitStringLength;

        const paramList = node.parameters
            .map((param, index) => {
                let paramString = '';
                if (param.category === ParameterCategory.VarArgList) {
                    paramString += '*';
                } else if (param.category === ParameterCategory.VarArgDictionary) {
                    paramString += '**';
                }

                if (param.name) {
                    paramString += param.name.value;
                }

                // Currently, we don't automatically add import if the type used in the annotation is not imported
                // in current file.
                const paramTypeAnnotation = ParseTreeUtils.getTypeAnnotationForParameter(node, index);
                if (paramTypeAnnotation) {
                    paramString += ': ' + ParseTreeUtils.printExpression(paramTypeAnnotation, printFlags);
                }

                if (param.defaultValue) {
                    paramString += paramTypeAnnotation ? ' = ' : '=';

                    const useEllipsis = ellipsisForDefault ?? !isSimpleDefault(param.defaultValue);
                    paramString += useEllipsis ? '...' : ParseTreeUtils.printExpression(param.defaultValue, printFlags);
                }

                if (!paramString && !param.name && param.category === ParameterCategory.Simple) {
                    return '/';
                }

                return paramString;
            })
            .join(', ');

        let methodSignature = node.name.value + '(' + paramList + ')';

        if (node.returnTypeAnnotation) {
            methodSignature += ' -> ' + ParseTreeUtils.printExpression(node.returnTypeAnnotation, printFlags);
        } else if (node.functionAnnotationComment) {
            methodSignature +=
                ' -> ' +
                ParseTreeUtils.printExpression(node.functionAnnotationComment.returnTypeAnnotation, printFlags);
        }

        return methodSignature;

        function isSimpleDefault(node: ExpressionNode): boolean {
            switch (node.nodeType) {
                case ParseNodeType.Number:
                case ParseNodeType.Constant:
                case ParseNodeType.MemberAccess:
                    return true;

                case ParseNodeType.String:
                    return (node.token.flags & StringTokenFlags.Format) === 0;

                case ParseNodeType.StringList:
                    return node.strings.every(isSimpleDefault);

                case ParseNodeType.UnaryOperation:
                    return isSimpleDefault(node.expression);

                case ParseNodeType.BinaryOperation:
                    return isSimpleDefault(node.leftExpression) && isSimpleDefault(node.rightExpression);

                default:
                    return false;
            }
        }
    }

    private _printOverriddenMethodBody(
        classType: ClassType,
        isStaticMethod: boolean,
        isProperty: boolean,
        decl: FunctionDeclaration
    ) {
        let sb = this._parseResults.tokenizerOutput.predominantTabSequence;

        if (
            classType.details.baseClasses.length === 1 &&
            isClass(classType.details.baseClasses[0]) &&
            classType.details.baseClasses[0].details.fullName === 'builtins.object'
        ) {
            sb += this._options.snippet ? '${0:pass}' : 'pass';
            return sb;
        }

        if (decl.node.parameters.length === 0) {
            sb += this._options.snippet ? '${0:pass}' : 'pass';
            return sb;
        }

        const parameters = getParameters(isStaticMethod ? decl.node.parameters : decl.node.parameters.slice(1));
        if (decl.node.name.value !== '__init__') {
            sb += 'return ';
        }

        if (decl.node.isAsync) {
            sb += 'await ';
        }

        if (isProperty) {
            return sb + `super().${decl.node.name.value}`;
        }

        return sb + `super().${decl.node.name.value}(${parameters.map(convertToString).join(', ')})`;

        function getParameters(parameters: ParameterNode[]) {
            const results: [node: ParameterNode, keywordOnly: boolean][] = [];

            let keywordOnly = false;
            for (const parameter of parameters) {
                if (parameter.name) {
                    results.push([parameter, keywordOnly]);
                }

                keywordOnly =
                    parameter.category === ParameterCategory.VarArgList ||
                    parameter.category === ParameterCategory.VarArgDictionary;
            }

            return results;
        }

        function convertToString(parameter: [node: ParameterNode, keywordOnly: boolean]) {
            const name = parameter[0].name?.value;
            if (parameter[0].category === ParameterCategory.VarArgList) {
                return `*${name}`;
            }

            if (parameter[0].category === ParameterCategory.VarArgDictionary) {
                return `**${name}`;
            }

            return parameter[1] ? `${name}=${name}` : name;
        }
    }

    private _getMemberAccessCompletions(
        leftExprNode: ExpressionNode,
        priorWord: string
    ): CompletionResults | undefined {
        const symbolTable = new Map<string, Symbol>();
        const completionMap = new CompletionMap();
        let memberAccessInfo: MemberAccessInfo = {};

        let leftType = this._evaluator.getType(leftExprNode);

        if (leftType) {
            leftType = this._evaluator.makeTopLevelTypeVarsConcrete(leftType);

            doForEachSubtype(leftType, (subtype) => {
                subtype = this._evaluator.makeTopLevelTypeVarsConcrete(subtype);

                if (isClass(subtype)) {
                    getMembersForClass(subtype, symbolTable, /* includeInstanceVars */ TypeBase.isInstance(subtype));
                } else if (isModule(subtype)) {
                    getMembersForModule(subtype, symbolTable);
                } else if (isFunction(subtype) || isOverloadedFunction(subtype)) {
                    const functionClass = this._evaluator.getBuiltInType(leftExprNode, 'function');
                    if (functionClass && isInstantiableClass(functionClass)) {
                        getMembersForClass(functionClass, symbolTable, /* includeInstanceVars */ true);
                    }
                } else if (isNoneInstance(subtype)) {
                    const objectClass = this._evaluator.getBuiltInType(leftExprNode, 'object');
                    if (objectClass && isInstantiableClass(objectClass)) {
                        getMembersForClass(objectClass, symbolTable, TypeBase.isInstance(subtype));
                    }
                }

                this._addSymbolsForSymbolTable(
                    symbolTable,
                    () => true,
                    priorWord,
                    /* isInImport */ false,
                    isClass(subtype) ? subtype : undefined,
                    completionMap
                );
            });
        }

        // If we don't know this type, look for a module we should stub.
        if (!leftType || isUnknown(leftType) || isUnbound(leftType)) {
            memberAccessInfo = this._getLastKnownModule(leftExprNode, leftType);
        }

        return { completionMap, memberAccessInfo };
    }

    private _getLastKnownModule(leftExprNode: ExpressionNode, leftType: Type | undefined): MemberAccessInfo {
        let curNode: ExpressionNode | undefined = leftExprNode;
        let curType: Type | undefined = leftType;
        let unknownMemberName: string | undefined =
            leftExprNode.nodeType === ParseNodeType.MemberAccess ? leftExprNode?.memberName.value : undefined;

        // Walk left of the expression scope till we find a known type. A.B.Unknown.<-- return B.
        while (curNode) {
            if (curNode.nodeType === ParseNodeType.Call || curNode.nodeType === ParseNodeType.MemberAccess) {
                // Move left
                curNode = curNode.leftExpression;

                // First time in the loop remember the name of the unknown type.
                if (unknownMemberName === undefined) {
                    unknownMemberName =
                        curNode.nodeType === ParseNodeType.MemberAccess ? curNode?.memberName.value ?? '' : '';
                }
            } else {
                curNode = undefined;
            }

            if (curNode) {
                curType = this._evaluator.getType(curNode);

                // Breakout if we found a known type.
                if (curType !== undefined && !isUnknown(curType) && !isUnbound(curType)) {
                    break;
                }
            }
        }

        const memberAccessInfo: MemberAccessInfo = {};
        if (curType && !isUnknown(curType) && !isUnbound(curType) && curNode) {
            const moduleNamesForType = getDeclaringModulesForType(curType);

            // For union types we only care about non 'typing' modules.
            memberAccessInfo.lastKnownModule = moduleNamesForType.find((n) => n !== 'typing');

            if (curNode.nodeType === ParseNodeType.MemberAccess) {
                memberAccessInfo.lastKnownMemberName = curNode.memberName.value;
            } else if (curNode.nodeType === ParseNodeType.Name && isInstantiableClass(curType)) {
                memberAccessInfo.lastKnownMemberName = curType.details.name;
            } else if (curNode.nodeType === ParseNodeType.Name && isClassInstance(curType)) {
                memberAccessInfo.lastKnownMemberName = curType.details.name;
            }

            memberAccessInfo.unknownMemberName = unknownMemberName;
        }

        return memberAccessInfo;
    }

    private _getStatementCompletions(
        parseNode: ParseNode,
        priorWord: string,
        priorText: string,
        postText: string
    ): CompletionResults | undefined {
        // For now, use the same logic for expressions and statements.
        return this._getExpressionCompletions(parseNode, priorWord, priorText, postText);
    }

    private _getExpressionCompletions(
        parseNode: ParseNode,
        priorWord: string,
        priorText: string,
        postText: string
    ): CompletionResults | undefined {
        const isIndexArgument = this._isIndexArgument(parseNode);

        // If the user typed a "." as part of a number, don't present
        // any completion options.
        if (!isIndexArgument && parseNode.nodeType === ParseNodeType.Number) {
            return undefined;
        }

        // Are we within a "with Y as []"?
        // Don't add any completion options.
        if (
            parseNode.parent?.nodeType === ParseNodeType.WithItem &&
            parseNode.parent === parseNode.parent.target?.parent
        ) {
            return undefined;
        }

        const completionMap = new CompletionMap();
        const completionResults = { completionMap };

        // Return empty completionList for Ellipsis
        if (priorText.slice(-2) === '..') {
            return completionResults;
        }

        // Defining type annotation for class variables.
        // ex) class A:
        //         variable: | <= here
        this._addClassVariableTypeAnnotationCompletions(priorWord, parseNode, completionMap);

        // Add call argument completions.
        this._addCallArgumentCompletions(
            parseNode,
            priorWord,
            priorText,
            postText,
            /* atArgument */ false,
            completionMap
        );

        // Add symbols that are in scope.
        this._addSymbols(parseNode, priorWord, completionMap);

        // Add keywords.
        this._findMatchingKeywords(Keywords.forVersion(this._execEnv.pythonVersion), priorWord).map((keyword) => {
            if (completionMap.has(keyword)) {
                return;
            }
            const completionItem = CompletionItem.create(keyword);
            completionItem.kind = CompletionItemKind.Keyword;
            completionItem.sortText = this._makeSortText(SortCategory.Keyword, keyword);
            completionMap.set(completionItem);
        });

        // Add auto-import suggestions from other modules.
        // Ignore this check for privates, since they are not imported.
        if (!priorWord.startsWith('_') && !this._itemToResolve) {
            this._addAutoImportCompletions(priorWord, similarityLimit, this._options.lazyEdit, completionResults);
        }

        // Add literal values if appropriate.
        if (parseNode.nodeType === ParseNodeType.Error) {
            if (
                parseNode.category === ErrorExpressionCategory.MissingIndexOrSlice &&
                parseNode.parent?.nodeType === ParseNodeType.Index
            ) {
                this._tryAddTypedDictStringLiteral(
                    parseNode.parent,
                    /* priorText */ undefined,
                    /* postText */ undefined,
                    completionMap
                );
            } else if (parseNode.category === ErrorExpressionCategory.MissingExpression) {
                if (parseNode.parent && parseNode.parent.nodeType === ParseNodeType.Assignment) {
                    const declaredTypeOfTarget = this._evaluator.getExpectedType(parseNode)?.type;
                    if (declaredTypeOfTarget) {
                        this._addLiteralValuesForTargetType(
                            declaredTypeOfTarget,
                            priorText,
                            priorWord,
                            postText,
                            completionMap
                        );
                    }
                }
            }
        }

        if (isIndexArgument) {
            // Completion for dict key (ex, dict_variable[<here>])
            const indexNode = parseNode.parent!.parent! as IndexNode;

            this._getIndexerKeys(indexNode, parseNode).forEach((key) => {
                if (completionMap.has(key)) {
                    // Don't add key if it already exists in the completion.
                    // ex) key = "dictKey"
                    //     dict[key] = 1
                    //     print(dict[<key will come from symbol table provider>]))
                    return;
                }

                this._addNameToCompletions(key, CompletionItemKind.Constant, priorWord, completionMap, {
                    sortText: this._makeSortText(SortCategory.LiteralValue, key),
                    itemDetail: dictionaryKeyDetail,
                });
            });
        }

        return completionResults;
    }

    private _isIndexArgument(node: ParseNode) {
        const currentNode = node.parent;
        return (
            currentNode &&
            currentNode.nodeType === ParseNodeType.Argument &&
            currentNode.argumentCategory === ArgumentCategory.Simple &&
            currentNode.parent &&
            currentNode.parent.nodeType === ParseNodeType.Index &&
            currentNode.parent.baseExpression &&
            currentNode.parent.baseExpression.nodeType === ParseNodeType.Name
        );
    }

    private _addCallArgumentCompletions(
        parseNode: ParseNode,
        priorWord: string,
        priorText: string,
        postText: string,
        atArgument: boolean,
        completionMap: CompletionMap
    ) {
        // If we're within the argument list of a call, add parameter names.
        const offset = convertPositionToOffset(this._position, this._parseResults.tokenizerOutput.lines)!;
        const callInfo = getCallNodeAndActiveParameterIndex(
            parseNode,
            offset,
            this._parseResults.tokenizerOutput.tokens
        );

        if (!callInfo) {
            return;
        }

        const signatureInfo = this._evaluator.getCallSignatureInfo(
            callInfo.callNode,
            callInfo.activeIndex,
            callInfo.activeOrFake
        );

        if (signatureInfo) {
            // Are we past the call expression and within the argument list?
            const callNameEnd = convertOffsetToPosition(
                signatureInfo.callNode.leftExpression.start + signatureInfo.callNode.leftExpression.length,
                this._parseResults.tokenizerOutput.lines
            );

            if (comparePositions(this._position, callNameEnd) > 0) {
                if (!atArgument) {
                    this._addNamedParameters(signatureInfo, priorWord, completionMap);
                }

                // Add literals that apply to this parameter.
                this._addLiteralValuesForArgument(signatureInfo, priorText, priorWord, postText, completionMap);
            }
        }
    }

    private _addLiteralValuesForArgument(
        signatureInfo: CallSignatureInfo,
        priorText: string,
        priorWord: string,
        postText: string,
        completionMap: CompletionMap
    ) {
        signatureInfo.signatures.forEach((signature) => {
            if (!signature.activeParam) {
                return undefined;
            }

            const type = signature.type;
            const paramIndex = type.details.parameters.indexOf(signature.activeParam);

            if (paramIndex < 0) {
                return undefined;
            }

            const paramType = type.details.parameters[paramIndex].type;
            this._addLiteralValuesForTargetType(paramType, priorText, priorWord, postText, completionMap);
            return undefined;
        });
    }

    private _addLiteralValuesForTargetType(
        type: Type,
        priorText: string,
        priorWord: string,
        postText: string,
        completionMap: CompletionMap
    ) {
        const quoteValue = this._getQuoteInfo(priorText);
        this._getSubTypesWithLiteralValues(type).forEach((v) => {
            if (ClassType.isBuiltIn(v, 'str')) {
                const value = printLiteralValue(v, quoteValue.quoteCharacter);
                if (quoteValue.stringValue === undefined) {
                    this._addNameToCompletions(value, CompletionItemKind.Constant, priorWord, completionMap, {
                        sortText: this._makeSortText(SortCategory.LiteralValue, v.literalValue as string),
                    });
                } else {
                    this._addStringLiteralToCompletions(
                        value.substr(1, value.length - 2),
                        quoteValue.stringValue,
                        postText,
                        quoteValue.quoteCharacter,
                        completionMap
                    );
                }
            }
        });
    }

    private _getDictExpressionStringKeys(parseNode: ParseNode, excludeIds?: Set<number | undefined>) {
        const node = getDictionaryLikeNode(parseNode);
        if (!node) {
            return [];
        }

        return node.entries.flatMap((entry) => {
            if (entry.nodeType !== ParseNodeType.DictionaryKeyEntry || excludeIds?.has(entry.keyExpression.id)) {
                return [];
            }

            if (entry.keyExpression.nodeType === ParseNodeType.StringList) {
                return [entry.keyExpression.strings.map((s) => s.value).join('')];
            }

            return [];
        });

        function getDictionaryLikeNode(parseNode: ParseNode) {
            // this method assumes the given parseNode is either a child of a dictionary or a dictionary itself
            if (parseNode.nodeType === ParseNodeType.Dictionary) {
                return parseNode;
            }

            let curNode: ParseNode | undefined = parseNode;
            while (curNode && curNode.nodeType !== ParseNodeType.Dictionary && curNode.nodeType !== ParseNodeType.Set) {
                curNode = curNode.parent;
                if (!curNode) {
                    return;
                }
            }

            return curNode;
        }
    }

    private _getSubTypesWithLiteralValues(type: Type) {
        const values: ClassType[] = [];

        doForEachSubtype(type, (subtype) => {
            if (isClassInstance(subtype) && isLiteralType(subtype)) {
                values.push(subtype);
            }
        });

        return values;
    }

    private _getIndexerKeyType(baseType: ClassType) {
        // Handle dict type
        if (ClassType.isBuiltIn(baseType, 'dict') || ClassType.isBuiltIn(baseType, 'Mapping')) {
            if (baseType.typeArguments?.length === 2) {
                return baseType.typeArguments[0];
            }
        }

        // Handle simple __getitem__
        const member = lookUpObjectMember(baseType, '__getitem__');
        if (member?.symbol.hasDeclarations()) {
            const declaration = member.symbol.getDeclarations()[0];
            if (isFunctionDeclaration(declaration) && declaration.isMethod) {
                const getItemType = this._evaluator.getTypeForDeclaration(declaration);
                if (getItemType && isFunction(getItemType) && getItemType.details.parameters.length === 2) {
                    return getItemType.details.parameters[1].type;
                }
            }
        }

        return undefined;
    }

    private _getIndexerKeys(indexNode: IndexNode, invocationNode: ParseNode) {
        const baseType = this._evaluator.getType(indexNode.baseExpression);
        if (!baseType || !isClassInstance(baseType)) {
            return [];
        }

        // See whether indexer key is typed using Literal types. If it is, return those literal keys.
        const keyType = this._getIndexerKeyType(baseType);
        if (keyType) {
            const keys: string[] = [];

            this._getSubTypesWithLiteralValues(keyType).forEach((v) => {
                if (
                    !ClassType.isBuiltIn(v, 'str') &&
                    !ClassType.isBuiltIn(v, 'int') &&
                    !ClassType.isBuiltIn(v, 'bool') &&
                    !ClassType.isBuiltIn(v, 'bytes') &&
                    !ClassType.isEnumClass(v)
                ) {
                    return;
                }

                keys.push(printLiteralValue(v, this._parseResults.tokenizerOutput.predominantSingleQuoteCharacter));
            });

            if (keys.length > 0) {
                return keys;
            }
        }

        if (indexNode.baseExpression.nodeType !== ParseNodeType.Name) {
            // This completion only supports simple name case
            return [];
        }

        // Must be local variable/parameter
        const declarations = this._evaluator.getDeclarationsForNameNode(indexNode.baseExpression) ?? [];
        const declaration = declarations.length > 0 ? declarations[0] : undefined;
        if (
            !declaration ||
            (declaration.type !== DeclarationType.Variable && declaration.type !== DeclarationType.Parameter)
        ) {
            return [];
        }

        if (declaration.path !== this._filePath) {
            return [];
        }

        let startingNode: ParseNode = indexNode.baseExpression;
        if (declaration.node) {
            const scopeRoot = ParseTreeUtils.getEvaluationScopeNode(declaration.node);

            // Find the lowest tree to search the symbol.
            if (
                ParseTreeUtils.getFileInfoFromNode(startingNode)?.filePath ===
                ParseTreeUtils.getFileInfoFromNode(scopeRoot)?.filePath
            ) {
                startingNode = scopeRoot;
            }
        }

        const results = DocumentSymbolCollector.collectFromNode(
            indexNode.baseExpression,
            this._evaluator,
            this._cancellationToken,
            startingNode
        );

        const keys: Set<string> = new Set<string>();
        for (const result of results) {
            const node =
                result.node.parent?.nodeType === ParseNodeType.TypeAnnotation ? result.node.parent : result.node;

            if (
                node.parent?.nodeType === ParseNodeType.Assignment ||
                node.parent?.nodeType === ParseNodeType.AssignmentExpression
            ) {
                if (node.parent.rightExpression.nodeType === ParseNodeType.Dictionary) {
                    const dictionary = node.parent.rightExpression;
                    for (const entry of dictionary.entries.filter(
                        (e) => e.nodeType === ParseNodeType.DictionaryKeyEntry
                    ) as DictionaryKeyEntryNode[]) {
                        const key = this._parseResults.text
                            .substr(entry.keyExpression.start, entry.keyExpression.length)
                            .trim();
                        if (key.length > 0) keys.add(key);
                    }
                }

                if (node.parent.rightExpression.nodeType === ParseNodeType.Call) {
                    const call = node.parent.rightExpression;
                    const type = this._evaluator.getType(call.leftExpression);
                    if (!type || !isInstantiableClass(type) || !ClassType.isBuiltIn(type, 'dict')) {
                        continue;
                    }

                    for (const arg of call.arguments) {
                        const key = arg.name?.value.trim() ?? '';
                        const quote = this._parseResults.tokenizerOutput.predominantSingleQuoteCharacter;
                        if (key.length > 0) {
                            keys.add(`${quote}${key}${quote}`);
                        }
                    }
                }
            }

            if (
                node.parent?.nodeType === ParseNodeType.Index &&
                node.parent.items.length === 1 &&
                node.parent.items[0].valueExpression.nodeType !== ParseNodeType.Error &&
                !TextRange.containsRange(node.parent, invocationNode)
            ) {
                const indexArgument = node.parent.items[0];
                const key = this._parseResults.text
                    .substr(indexArgument.valueExpression.start, indexArgument.valueExpression.length)
                    .trim();
                if (key.length > 0) keys.add(key);
            }
        }

        return [...keys];
    }

    private _getLiteralCompletions(
        parseNode: StringNode | ErrorNode,
        priorWord: string,
        priorText: string,
        postText: string
    ): CompletionResults | undefined {
        let parentNode: ParseNode | undefined = parseNode.parent;

        if (!parentNode) {
            return undefined;
        }

        const completionMap = new CompletionMap();

        // See if the type evaluator can determine the expected type for this node.
        if (isExpressionNode(parentNode)) {
            const expectedTypeResult = this._evaluator.getExpectedType(parentNode);
            if (expectedTypeResult && isLiteralTypeOrUnion(expectedTypeResult.type)) {
                this._addLiteralValuesForTargetType(
                    expectedTypeResult.type,
                    priorText,
                    priorWord,
                    postText,
                    completionMap
                );
                return { completionMap };
            }

            if (parseNode.nodeType === ParseNodeType.String && parseNode.parent?.parent) {
                const stringParent = parseNode.parent.parent;

                // If the dictionary is not yet filled in, it will appear as though it's
                // a set initially.
                let dictOrSet: DictionaryNode | SetNode | undefined;

                if (
                    stringParent.nodeType === ParseNodeType.DictionaryKeyEntry &&
                    stringParent.keyExpression === parseNode.parent &&
                    stringParent.parent?.nodeType === ParseNodeType.Dictionary
                ) {
                    dictOrSet = stringParent.parent;
                } else if (stringParent?.nodeType === ParseNodeType.Set) {
                    dictOrSet = stringParent;
                }

                if (dictOrSet) {
                    if (this._addTypedDictKeys(dictOrSet, parseNode, priorText, postText, completionMap)) {
                        return { completionMap };
                    }
                }
            }
        }

        if (parentNode.nodeType !== ParseNodeType.Argument) {
            if (parentNode.nodeType !== ParseNodeType.StringList || parentNode.strings.length > 1) {
                return undefined;
            }

            parentNode = parentNode.parent;
            if (!parentNode) {
                return undefined;
            }
        }

        if (parentNode.nodeType === ParseNodeType.Argument && parentNode.parent?.nodeType === ParseNodeType.Index) {
            const priorTextInString = parseNode.nodeType === ParseNodeType.String ? priorText : '';
            if (!this._tryAddTypedDictStringLiteral(parentNode.parent, priorTextInString, postText, completionMap)) {
                const keys = this._getIndexerKeys(parentNode.parent, parseNode);
                const quoteValue = this._getQuoteInfo(priorTextInString);

                for (const key of keys) {
                    const stringLiteral = /^["|'].*["|']$/.test(key);
                    if (parseNode.nodeType === ParseNodeType.String && !stringLiteral) {
                        continue;
                    }

                    if (stringLiteral) {
                        const keyWithoutQuote = key.substr(1, key.length - 2);

                        this._addStringLiteralToCompletions(
                            keyWithoutQuote,
                            quoteValue.stringValue,
                            postText,
                            quoteValue.quoteCharacter,
                            completionMap,
                            dictionaryKeyDetail
                        );
                    } else {
                        this._addNameToCompletions(key, CompletionItemKind.Constant, priorWord, completionMap, {
                            sortText: this._makeSortText(SortCategory.LiteralValue, key),
                            itemDetail: dictionaryKeyDetail,
                        });
                    }
                }

                if (completionMap.size === 0) {
                    return undefined;
                }
            }
        } else {
            debug.assert(parseNode.nodeType === ParseNodeType.String);

            const offset = convertPositionToOffset(this._position, this._parseResults.tokenizerOutput.lines)!;
            const atArgument = parentNode.start < offset && offset < TextRange.getEnd(parseNode);
            this._addCallArgumentCompletions(parseNode, priorWord, priorText, postText, atArgument, completionMap);
        }

        return { completionMap };
    }

    private _addTypedDictKeys(
        dictionaryNode: DictionaryNode | SetNode,
        stringNode: StringNode | undefined,
        priorText: string,
        postText: string,
        completionMap: CompletionMap
    ) {
        const expectedTypeResult = this._evaluator.getExpectedType(dictionaryNode);
        if (!expectedTypeResult) {
            return false;
        }

        // If the expected type result is associated with a node above the
        // dictionaryNode in the parse tree, there are no typed dict keys to add.
        if (ParseTreeUtils.getNodeDepth(expectedTypeResult.node) < ParseTreeUtils.getNodeDepth(dictionaryNode)) {
            return false;
        }

        let typedDicts: ClassType[] = [];

        doForEachSubtype(expectedTypeResult.type, (subtype) => {
            if (isClassInstance(subtype) && ClassType.isTypedDictClass(subtype)) {
                typedDicts.push(subtype);
            }
        });

        if (typedDicts.length === 0) {
            return false;
        }

        const keys = this._getDictExpressionStringKeys(
            dictionaryNode,
            stringNode ? new Set([stringNode.parent?.id]) : undefined
        );

        typedDicts = this._tryNarrowTypedDicts(typedDicts, keys);

        const quoteValue = this._getQuoteInfo(priorText);
        const excludes = new Set(keys);

        typedDicts.forEach((typedDict) => {
            getTypedDictMembersForClass(this._evaluator, typedDict, /* allowNarrowed */ true).forEach((_, key) => {
                // Unions of TypedDicts may define the same key.
                if (excludes.has(key) || completionMap.has(key)) {
                    return;
                }

                excludes.add(key);

                this._addStringLiteralToCompletions(
                    key,
                    quoteValue ? quoteValue.stringValue : undefined,
                    postText,
                    quoteValue
                        ? quoteValue.quoteCharacter
                        : this._parseResults.tokenizerOutput.predominantSingleQuoteCharacter,
                    completionMap
                );
            });
        });

        return true;
    }

    private _tryNarrowTypedDicts(types: ClassType[], keys: string[]): ClassType[] {
        const newTypes = types.flatMap((type) => {
            const entries = getTypedDictMembersForClass(this._evaluator, type, /* allowNarrowed */ true);

            for (let index = 0; index < keys.length; index++) {
                if (!entries.has(keys[index])) {
                    return [];
                }
            }

            return [type];
        });

        if (newTypes.length === 0) {
            // Couldn't narrow to any typed dicts. Just include all.
            return types;
        }

        return newTypes;
    }

    // Find out quotation and string prefix to use for string literals
    // completion under current context.
    private _getQuoteInfo(priorText: string | undefined): {
        stringValue: string | undefined;
        quoteCharacter: string;
    } {
        let stringValue = undefined;
        let quoteCharacter = this._parseResults.tokenizerOutput.predominantSingleQuoteCharacter;

        // If completion is not inside of the existing string literal
        // ex) typedDict[ |<= here
        // use default quotation char without any string prefix.
        if (!this._insideStringLiteral) {
            return { stringValue, quoteCharacter };
        }

        const singleQuote = "'";
        const doubleQuote = '"';

        // If completion is inside of string literal and has prior text
        // ex) typedDict["key |<= here
        // find quotation user has used (ex, ") and string prefix (ex, key)
        if (priorText !== undefined) {
            const lastSingleQuote = priorText.lastIndexOf(singleQuote);
            const lastDoubleQuote = priorText.lastIndexOf(doubleQuote);

            if (lastSingleQuote > lastDoubleQuote) {
                stringValue = priorText.substr(lastSingleQuote + 1);
                quoteCharacter = singleQuote;
            } else if (lastDoubleQuote > lastSingleQuote) {
                stringValue = priorText.substr(lastDoubleQuote + 1);
                quoteCharacter = doubleQuote;
            }
        }

        // If the string literal that completion is invoked in is f-string,
        // quotation must be the other one than one that is used for f-string.
        // ex) f"....{typedDict[|<= here ]}"
        // then quotation must be "'"
        //
        // for f-string, this code path will be only taken when completion is inside
        // of f-string segment.
        // ex) f"..{|<= here }"
        if (this._insideStringLiteral.flags & StringTokenFlags.Format) {
            quoteCharacter = this._insideStringLiteral.flags & StringTokenFlags.SingleQuote ? doubleQuote : singleQuote;
        }

        return { stringValue, quoteCharacter };
    }

    private _tryAddTypedDictStringLiteral(
        indexNode: IndexNode | undefined,
        priorText: string | undefined,
        postText: string | undefined,
        completionMap: CompletionMap
    ) {
        if (!indexNode) {
            return false;
        }

        const baseType = this._evaluator.getType(indexNode.baseExpression);
        if (!baseType) {
            return false;
        }

        let foundTypedDict = false;

        doForEachSubtype(baseType, (subtype) => {
            if (!isClassInstance(subtype)) {
                return;
            }

            if (!ClassType.isTypedDictClass(subtype)) {
                return;
            }

            const entries = getTypedDictMembersForClass(this._evaluator, subtype, /* allowNarrowed */ true);
            const quoteValue = this._getQuoteInfo(priorText);

            entries.forEach((_, key) => {
                this._addStringLiteralToCompletions(
                    key,
                    quoteValue.stringValue,
                    postText,
                    quoteValue.quoteCharacter,
                    completionMap
                );
            });

            foundTypedDict = true;
        });

        return foundTypedDict;
    }

    private _addStringLiteralToCompletions(
        value: string,
        priorString: string | undefined,
        postText: string | undefined,
        quoteCharacter: string,
        completionMap: CompletionMap,
        detail?: string
    ) {
        if (StringUtils.isPatternInSymbol(priorString || '', value)) {
            const valueWithQuotes = `${quoteCharacter}${value}${quoteCharacter}`;
            if (completionMap.has(valueWithQuotes)) {
                return;
            }

            const completionItem = CompletionItem.create(valueWithQuotes);

            completionItem.kind = CompletionItemKind.Constant;
            completionItem.sortText = this._makeSortText(SortCategory.LiteralValue, valueWithQuotes);
            let rangeStartCol = this._position.character;
            if (priorString !== undefined) {
                rangeStartCol -= priorString.length + 1;
            }

            // If the text after the insertion point is the closing quote,
            // replace it.
            let rangeEndCol = this._position.character;
            if (postText !== undefined) {
                if (postText.startsWith(quoteCharacter)) {
                    rangeEndCol++;
                }
            }

            const range: Range = {
                start: { line: this._position.line, character: rangeStartCol },
                end: { line: this._position.line, character: rangeEndCol },
            };
            completionItem.textEdit = TextEdit.replace(range, valueWithQuotes);
            completionItem.detail = detail;

            completionMap.set(completionItem);
        }
    }

    private _addAutoImportCompletions(
        priorWord: string,
        similarityLimit: number,
        lazyEdit: boolean,
        completionResults: CompletionResults
    ) {
        if (!this._configOptions.autoImportCompletions || !this._options.autoImport) {
            // If auto import on the server is turned off or this particular invocation
            // is turned off (ex, notebook), don't do any thing.
            return;
        }

        const moduleSymbolMap = this._autoImportMaps.getModuleSymbolsMap();

        const autoImporter = new AutoImporter(
            this._execEnv,
            this._importResolver,
            this._parseResults,
            this._position,
            completionResults.completionMap,
            moduleSymbolMap,
            {
                libraryMap: this._autoImportMaps.libraryMap,
                lazyEdit,
                importFormat: this._options.importFormat,
            }
        );

        const results: AutoImportResult[] = [];
        const info = this._autoImportMaps.nameMap?.get(priorWord);
        if (info && priorWord.length > 1 && !completionResults.completionMap.has(priorWord)) {
            appendArray(results, autoImporter.getAutoImportCandidatesForAbbr(priorWord, info, this._cancellationToken));
        }

        results.push(
            ...autoImporter.getAutoImportCandidates(
                priorWord,
                similarityLimit,
                /* abbrFromUsers */ undefined,
                this._cancellationToken
            )
        );

        const perfInfo = autoImporter.getPerfInfo();

        const additionDuration = new Duration();
        for (const result of results) {
            if (result.symbol) {
                this._addSymbol(result.name, result.symbol, priorWord, completionResults.completionMap, {
                    extraCommitChars: true,
                    autoImportSource: result.source,
                    autoImportAlias: result.alias,
                    edits: {
                        textEdit: this._createReplaceEdits(priorWord, /* node */ undefined, result.insertionText),
                        additionalTextEdits: result.edits,
                    },
                });
            } else {
                this._addNameToCompletions(
                    result.alias ?? result.name,
                    result.kind ?? CompletionItemKind.Module,
                    priorWord,
                    completionResults.completionMap,
                    {
                        extraCommitChars: true,
                        autoImportText: this._getAutoImportText(result.name, result.source, result.alias),
                        edits: {
                            textEdit: this._createReplaceEdits(priorWord, /* node */ undefined, result.insertionText),
                            additionalTextEdits: result.edits,
                        },
                    }
                );
            }
        }

        completionResults.autoImportInfo = {
            indexUsed: perfInfo.indexUsed,
            totalTimeInMS: perfInfo.totalInMs,

            moduleTimeInMS: perfInfo.moduleTimeInMS,
            indexTimeInMS: perfInfo.indexTimeInMS,
            importAliasTimeInMS: perfInfo.importAliasTimeInMS,

            itemCount: results.length,
            symbolCount: perfInfo.symbolCount,
            indexCount: perfInfo.indexCount,
            importAliasCount: perfInfo.importAliasCount,

            additionTimeInMS: additionDuration.getDurationInMilliseconds(),
        };
    }

    private _getImportFromCompletions(
        importFromNode: ImportFromNode,
        priorWord: string
    ): CompletionResults | undefined {
        // Don't attempt to provide completions for "from X import *".
        if (importFromNode.isWildcardImport) {
            return undefined;
        }

        // Access the imported module information, which is hanging
        // off the ImportFromNode.
        const importInfo = AnalyzerNodeInfo.getImportInfo(importFromNode.module);
        if (!importInfo) {
            return undefined;
        }

        const completionMap = new CompletionMap();

        const resolvedPath =
            importInfo.resolvedPaths.length > 0 ? importInfo.resolvedPaths[importInfo.resolvedPaths.length - 1] : '';

        const lookupResults = this._importLookup(resolvedPath);
        if (lookupResults) {
            this._addSymbolsForSymbolTable(
                lookupResults.symbolTable,
                (symbol, name) => {
                    // Don't suggest built in symbols or ones that have already been imported.
                    return (
                        symbol.getDeclarations().some((d) => !isIntrinsicDeclaration(d)) &&
                        !importFromNode.imports.find((imp) => imp.name.value === name)
                    );
                },
                priorWord,
                /* isInImport */ true,
                /* boundObject */ undefined,
                completionMap
            );
        }

        // Add the implicit imports.
        importInfo.implicitImports.forEach((implImport) => {
            if (!importFromNode.imports.find((imp) => imp.name.value === implImport.name)) {
                this._addNameToCompletions(implImport.name, CompletionItemKind.Module, priorWord, completionMap);
            }
        });

        return { completionMap };
    }

    private _findMatchingKeywords(keywordList: string[], partialMatch: string): string[] {
        return keywordList.filter((keyword) => {
            if (partialMatch) {
                return StringUtils.isPatternInSymbol(partialMatch, keyword);
            } else {
                return true;
            }
        });
    }

    private _addNamedParameters(signatureInfo: CallSignatureInfo, priorWord: string, completionMap: CompletionMap) {
        const argNameMap = new Map<string, string>();

        signatureInfo.signatures.forEach((signature) => {
            this._addNamedParametersToMap(signature.type, argNameMap);
        });

        // Remove any named parameters that are already provided.
        signatureInfo.callNode.arguments!.forEach((arg) => {
            if (arg.name) {
                argNameMap.delete(arg.name.value);
            }
        });

        // Add the remaining unique parameter names to the completion list.
        argNameMap.forEach((argName) => {
            if (StringUtils.isPatternInSymbol(priorWord, argName)) {
                const label = argName + '=';
                if (completionMap.has(label)) {
                    return;
                }

                const completionItem = CompletionItem.create(label);
                completionItem.kind = CompletionItemKind.Variable;

                const completionItemData: CompletionItemData = {
                    workspacePath: this._workspacePath,
                    filePath: this._filePath,
                    position: this._position,
                };
                completionItem.data = toLSPAny(completionItemData);
                completionItem.sortText = this._makeSortText(SortCategory.NamedParameter, argName);
                completionItem.filterText = argName;

                completionMap.set(completionItem);
            }
        });
    }

    private _addNamedParametersToMap(type: FunctionType, paramMap: Map<string, string>) {
        type.details.parameters.forEach((param) => {
            if (param.name && !param.isNameSynthesized) {
                // Don't add private or protected names. These are assumed
                // not to be named parameters.
                if (!SymbolNameUtils.isPrivateOrProtectedName(param.name)) {
                    paramMap.set(param.name, param.name);
                }
            }
        });
    }

    private _addSymbols(node: ParseNode, priorWord: string, completionMap: CompletionMap) {
        let curNode: ParseNode | undefined = node;

        while (curNode) {
            // Does this node have a scope associated with it?
            let scope = getScopeForNode(curNode);
            if (scope) {
                while (scope) {
                    this._addSymbolsForSymbolTable(
                        scope.symbolTable,
                        () => true,
                        priorWord,
                        /* isInImport */ false,
                        /* boundObject */ undefined,
                        completionMap
                    );
                    scope = scope.parent;
                }

                // If this is a class scope, add symbols from parent classes.
                if (curNode.nodeType === ParseNodeType.Class) {
                    const classType = this._evaluator.getTypeOfClass(curNode);
                    if (classType && isInstantiableClass(classType.classType)) {
                        classType.classType.details.mro.forEach((baseClass, index) => {
                            if (isInstantiableClass(baseClass)) {
                                this._addSymbolsForSymbolTable(
                                    baseClass.details.fields,
                                    (symbol) => {
                                        if (!symbol.isClassMember()) {
                                            return false;
                                        }

                                        // Return only variables, not methods or classes.
                                        return symbol
                                            .getDeclarations()
                                            .some((decl) => decl.type === DeclarationType.Variable);
                                    },
                                    priorWord,
                                    /* isInImport */ false,
                                    /* boundObject */ undefined,
                                    completionMap
                                );
                            }
                        });
                    }
                }
                break;
            }

            curNode = curNode.parent;
        }
    }

    private _addSymbolsForSymbolTable(
        symbolTable: SymbolTable,
        includeSymbolCallback: (symbol: Symbol, name: string) => boolean,
        priorWord: string,
        isInImport: boolean,
        boundObjectOrClass: ClassType | undefined,
        completionMap: CompletionMap
    ) {
        symbolTable.forEach((symbol, name) => {
            // If there are no declarations or the symbol is not
            // exported from this scope, don't include it in the
            // suggestion list unless we are in the same file.
            const hidden =
                !isVisibleExternally(symbol) &&
                !symbol.getDeclarations().some((d) => isDefinedInFile(d, this._filePath));
            if (!hidden && includeSymbolCallback(symbol, name)) {
                // Don't add a symbol more than once. It may have already been
                // added from an inner scope's symbol table.
                if (!completionMap.has(name)) {
                    this._addSymbol(name, symbol, priorWord, completionMap, {
                        boundObjectOrClass,
                        funcParensDisabled: isInImport,
                        extraCommitChars: !isInImport,
                    });
                }
            }
        });
    }

    private _addSymbol(
        name: string,
        symbol: Symbol,
        priorWord: string,
        completionMap: CompletionMap,
        detail: SymbolDetail
    ) {
        let primaryDecl = getLastTypedDeclaredForSymbol(symbol);
        if (!primaryDecl) {
            const declarations = symbol.getDeclarations();
            if (declarations.length > 0) {
                primaryDecl = declarations[declarations.length - 1];
            }
        }

        if (primaryDecl) {
            let itemKind: CompletionItemKind = CompletionItemKind.Variable;

            primaryDecl = this._evaluator.resolveAliasDeclaration(primaryDecl, /* resolveLocalNames */ true);
            if (primaryDecl) {
                itemKind = this._convertDeclarationTypeToItemKind(primaryDecl);

                // Handle enum members specially. Enum members normally look like
                // variables, but the are declared using assignment expressions
                // within an enum class.
                if (
                    primaryDecl.type === DeclarationType.Variable &&
                    detail.boundObjectOrClass &&
                    isInstantiableClass(detail.boundObjectOrClass) &&
                    ClassType.isEnumClass(detail.boundObjectOrClass) &&
                    primaryDecl.node.parent?.nodeType === ParseNodeType.Assignment
                ) {
                    itemKind = CompletionItemKind.EnumMember;
                }

                // Are we resolving a completion item? If so, see if this symbol
                // is the one that we're trying to match.
                if (this._itemToResolve) {
                    const completionItemData = fromLSPAny<CompletionItemData>(this._itemToResolve.data);

                    if (completionItemData.symbolLabel === name && !completionItemData.autoImportText) {
                        // This call can be expensive to perform on every completion item
                        // that we return, so we do it lazily in the "resolve" callback.
                        const type = this._evaluator.getEffectiveTypeOfSymbol(symbol);
                        if (type) {
                            let typeDetail: string | undefined;
                            let documentation: string | undefined;

                            switch (primaryDecl.type) {
                                case DeclarationType.Intrinsic:
                                case DeclarationType.Variable:
                                case DeclarationType.Parameter:
                                case DeclarationType.TypeParameter: {
                                    let expandTypeAlias = false;
                                    if (type && TypeBase.isInstantiable(type)) {
                                        const typeAliasInfo = getTypeAliasInfo(type);
                                        if (typeAliasInfo) {
                                            if (typeAliasInfo.name === name) {
                                                expandTypeAlias = true;
                                            }
                                        }
                                    }
                                    typeDetail = name + ': ' + this._evaluator.printType(type, { expandTypeAlias });
                                    break;
                                }

                                case DeclarationType.Function: {
                                    const functionType =
                                        detail.boundObjectOrClass && (isFunction(type) || isOverloadedFunction(type))
                                            ? this._evaluator.bindFunctionToClassOrObject(
                                                  detail.boundObjectOrClass,
                                                  type
                                              )
                                            : type;
                                    if (functionType) {
                                        if (
                                            isProperty(functionType) &&
                                            detail.boundObjectOrClass &&
                                            isClassInstance(detail.boundObjectOrClass)
                                        ) {
                                            const propertyType =
                                                this._evaluator.getGetterTypeFromProperty(
                                                    functionType as ClassType,
                                                    /* inferTypeIfNeeded */ true
                                                ) || UnknownType.create();
                                            typeDetail =
                                                name + ': ' + this._evaluator.printType(propertyType) + ' (property)';
                                        } else if (isOverloadedFunction(functionType)) {
                                            // 35 is completion tooltip's default width size
                                            typeDetail = getOverloadedFunctionTooltip(
                                                /* label */ '',
                                                functionType,
                                                this._evaluator,
                                                this._configOptions.compactSignatureDisplay,
                                                /* columnThreshold */ 35
                                            );
                                        } else if (isFunction(functionType)) {
<<<<<<< HEAD
                                            typeDetail = getFunctionTooltip(
                                                '',
                                                name,
                                                functionType,
                                                this._evaluator,
                                                this._configOptions.compactSignatureDisplay
                                            );
                                        } else {
=======
>>>>>>> 9a53b996
                                            typeDetail = name + this._evaluator.printType(functionType);
                                        } else {
                                            typeDetail = name + ': ' + this._evaluator.printType(functionType);
                                        }
                                    }
                                    break;
                                }

                                case DeclarationType.Class:
                                case DeclarationType.SpecialBuiltInClass: {
                                    typeDetail = 'class ' + name + '()';
                                    break;
                                }

                                case DeclarationType.Alias: {
                                    typeDetail = name;
                                    if (primaryDecl.path) {
                                        const lookupResults = this._importLookup(primaryDecl.path);
                                        if (lookupResults) {
                                            documentation = lookupResults.docString;
                                        }
                                    }
                                    break;
                                }

                                default: {
                                    typeDetail = name;
                                    break;
                                }
                            }

                            documentation = getDocumentationPartsForTypeAndDecl(
                                this._sourceMapper,
                                type,
                                primaryDecl,
                                this._evaluator,
                                symbol,
                                detail.boundObjectOrClass
                            );

                            if (this._options.format === MarkupKind.Markdown) {
                                let markdownString = '```python\n' + typeDetail + '\n```\n';

                                if (documentation) {
                                    markdownString += '---\n';
                                    markdownString += convertDocStringToMarkdown(documentation);
                                }

                                markdownString = markdownString.trimEnd();

                                this._itemToResolve.documentation = {
                                    kind: MarkupKind.Markdown,
                                    value: markdownString,
                                };
                            } else if (this._options.format === MarkupKind.PlainText) {
                                let plainTextString = typeDetail + '\n';

                                if (documentation) {
                                    plainTextString += '\n';
                                    plainTextString += convertDocStringToPlainText(documentation);
                                }

                                plainTextString = plainTextString.trimEnd();

                                this._itemToResolve.documentation = {
                                    kind: MarkupKind.PlainText,
                                    value: plainTextString,
                                };
                            } else {
                                fail(`Unsupported markup type: ${this._options.format}`);
                            }
                        }
                    }
                }
            }

            const autoImportText = detail.autoImportSource
                ? this._getAutoImportText(name, detail.autoImportSource, detail.autoImportAlias)
                : undefined;

            this._addNameToCompletions(detail.autoImportAlias ?? name, itemKind, priorWord, completionMap, {
                autoImportText,
                extraCommitChars: detail.extraCommitChars,
                funcParensDisabled: detail.funcParensDisabled,
                edits: detail.edits,
            });
        } else {
            // Does the symbol have no declaration but instead has a synthesized type?
            const synthesizedType = symbol.getSynthesizedType();
            if (synthesizedType) {
                const itemKind: CompletionItemKind = CompletionItemKind.Variable;
                this._addNameToCompletions(name, itemKind, priorWord, completionMap, {
                    extraCommitChars: detail.extraCommitChars,
                    funcParensDisabled: detail.funcParensDisabled,
                    edits: detail.edits,
                });
            }
        }
    }

    private _getAutoImportText(importName: string, importFrom?: string, importAlias?: string) {
        const autoImportText = getAutoImportText(importName, importFrom, importAlias);

        let importText = '';
        if (this._options.format === MarkupKind.Markdown) {
            importText = `\`\`\`\n${autoImportText}\n\`\`\``;
        } else if (this._options.format === MarkupKind.PlainText) {
            importText = autoImportText;
        } else {
            fail(`Unsupported markup type: ${this._options.format}`);
        }

        return {
            source: importFrom ?? '',
            importText,
        };
    }

    private _addNameToCompletions(
        name: string,
        itemKind: CompletionItemKind,
        filter: string,
        completionMap: CompletionMap,
        detail?: CompletionDetail
    ) {
        // Auto importer already filtered out unnecessary ones. No need to do it again.
        const similarity = detail?.autoImportText ? true : StringUtils.isPatternInSymbol(filter, name);
        if (!similarity) {
            return;
        }

        if (
            completionMap.has(name, CompletionMap.matchKindAndImportText, itemKind, detail?.autoImportText?.importText)
        ) {
            return;
        }

        const completionItem = CompletionItem.create(name);
        completionItem.kind = itemKind;

        if (detail?.extraCommitChars) {
            this._addExtraCommitChar(completionItem, ...this._getExtraCommitCharsForKind(itemKind));
        }

        const completionItemData: CompletionItemData = {
            workspacePath: this._workspacePath,
            filePath: this._filePath,
            position: this._position,
        };

        if (detail?.funcParensDisabled) {
            completionItemData.funcParensDisabled = true;
        }

        completionItem.data = toLSPAny(completionItemData);

        if (detail?.sortText || detail?.itemDetail) {
            completionItem.sortText = detail.sortText;
            completionItem.detail = detail.itemDetail;
        } else if (detail?.autoImportText) {
            // Force auto-import entries to the end.
            completionItem.sortText = this._makeSortText(
                SortCategory.AutoImport,
                name,
                detail.autoImportText.importText
            );
            completionItemData.autoImportText = detail.autoImportText.importText;
            completionItem.detail = autoImportDetail;

            if (detail.autoImportText.source) {
                completionItem.labelDetails = { description: detail.autoImportText.source };
            }
        } else if (itemKind === CompletionItemKind.EnumMember) {
            // Handle enum members separately so they are sorted above other symbols.
            completionItem.sortText = this._makeSortText(SortCategory.EnumMember, name);
        } else if (SymbolNameUtils.isDunderName(name)) {
            // Force dunder-named symbols to appear after all other symbols.
            completionItem.sortText = this._makeSortText(SortCategory.DunderSymbol, name);
        } else if (filter === '' && SymbolNameUtils.isPrivateOrProtectedName(name)) {
            // Distinguish between normal and private symbols only if there is
            // currently no filter text. Once we get a single character to filter
            // upon, we'll no longer differentiate.
            completionItem.sortText = this._makeSortText(SortCategory.PrivateSymbol, name);
        } else {
            completionItem.sortText = this._makeSortText(SortCategory.NormalSymbol, name);
        }

        completionItemData.symbolLabel = name;

        if (this._options.format === MarkupKind.Markdown) {
            let markdownString = '';

            if (detail?.autoImportText) {
                markdownString += detail.autoImportText.importText;
                if (detail.typeDetail || detail.documentation) {
                    // Micro perf optimization to not create new string from trimEnd.
                    markdownString += '\n\n';
                }
            }

            if (detail?.typeDetail) {
                markdownString += '```python\n' + detail.typeDetail + '\n```\n';
            }

            if (detail?.documentation) {
                markdownString += '---\n';
                markdownString += convertDocStringToMarkdown(detail.documentation);
            }

            markdownString = markdownString.trimEnd();

            if (markdownString) {
                completionItem.documentation = {
                    kind: MarkupKind.Markdown,
                    value: markdownString,
                };
            }
        } else if (this._options.format === MarkupKind.PlainText) {
            let plainTextString = '';

            if (detail?.autoImportText) {
                plainTextString += detail.autoImportText.importText;
                if (detail.typeDetail || detail.documentation) {
                    // Micro perf optimization to not create new string from trimEnd.
                    plainTextString += '\n\n';
                }
            }

            if (detail?.typeDetail) {
                plainTextString += detail.typeDetail + '\n';
            }

            if (detail?.documentation) {
                plainTextString += '\n' + convertDocStringToPlainText(detail.documentation);
            }

            plainTextString = plainTextString.trimEnd();

            if (plainTextString) {
                completionItem.documentation = {
                    kind: MarkupKind.PlainText,
                    value: plainTextString,
                };
            }
        } else {
            fail(`Unsupported markup type: ${this._options.format}`);
        }

        if (detail?.edits?.format) {
            completionItem.insertTextFormat = detail.edits.format;
        }

        if (detail?.edits?.textEdit) {
            completionItem.textEdit = detail.edits.textEdit;
        }

        if (detail?.edits?.additionalTextEdits) {
            completionItem.additionalTextEdits = detail.edits.additionalTextEdits.map((te) => {
                const textEdit: TextEdit = {
                    range: {
                        start: { line: te.range.start.line, character: te.range.start.character },
                        end: { line: te.range.end.line, character: te.range.end.character },
                    },
                    newText: te.replacementText,
                };
                return textEdit;
            });

            if (this._itemToResolve) {
                const data = fromLSPAny<CompletionItemData>(this._itemToResolve.data);
                if (data.autoImportText === completionItemData.autoImportText) {
                    this._itemToResolve.additionalTextEdits = completionItem.additionalTextEdits;
                }
            }
        }

        completionMap.set(completionItem);
    }

    private _getRecentListIndex(name: string, autoImportText: string) {
        return CompletionProvider._mostRecentCompletions.findIndex(
            (item) => item.label === name && item.autoImportText === autoImportText
        );
    }

    private _makeSortText(sortCategory: SortCategory, name: string, autoImportText = ''): string {
        const recentListIndex = this._getRecentListIndex(name, autoImportText);

        // If the label is in the recent list, modify the category
        // so it appears higher in our list.
        if (recentListIndex >= 0) {
            if (sortCategory === SortCategory.AutoImport) {
                sortCategory = SortCategory.RecentAutoImport;
            } else if (sortCategory === SortCategory.ImportModuleName) {
                sortCategory = SortCategory.RecentImportModuleName;
            } else if (
                sortCategory === SortCategory.Keyword ||
                sortCategory === SortCategory.NormalSymbol ||
                sortCategory === SortCategory.PrivateSymbol ||
                sortCategory === SortCategory.DunderSymbol
            ) {
                sortCategory = SortCategory.RecentKeywordOrSymbol;
            }
        }

        // Generate a sort string of the format
        //    XX.YYYY.name
        // where XX is the sort category
        // and YYYY is the index of the item in the MRU list
        return this._formatInteger(sortCategory, 2) + '.' + this._formatInteger(recentListIndex, 4) + '.' + name;
    }

    private _formatInteger(val: number, digits: number): string {
        const charCodeZero = '0'.charCodeAt(0);

        let result = '';
        for (let i = 0; i < digits; i++) {
            // Prepend the next digit.
            let digit = Math.floor(val % 10);
            if (digit < 0) {
                digit = 9;
            }
            result = String.fromCharCode(digit + charCodeZero) + result;
            val = Math.floor(val / 10);
        }

        return result;
    }

    private _convertDeclarationTypeToItemKind(declaration: Declaration): CompletionItemKind {
        const resolvedDeclaration = this._evaluator.resolveAliasDeclaration(declaration, /* resolveLocalNames */ true);
        if (!resolvedDeclaration) {
            return CompletionItemKind.Variable;
        }

        switch (resolvedDeclaration.type) {
            case DeclarationType.Intrinsic:
                return resolvedDeclaration.intrinsicType === 'class'
                    ? CompletionItemKind.Class
                    : CompletionItemKind.Variable;

            case DeclarationType.Parameter:
                return CompletionItemKind.Variable;

            case DeclarationType.TypeParameter:
                return CompletionItemKind.TypeParameter;

            case DeclarationType.Variable:
                return resolvedDeclaration.isConstant || resolvedDeclaration.isFinal
                    ? CompletionItemKind.Constant
                    : CompletionItemKind.Variable;

            case DeclarationType.TypeAlias:
                return CompletionItemKind.Variable;

            case DeclarationType.Function: {
                if (this._isPossiblePropertyDeclaration(resolvedDeclaration)) {
                    const functionType = this._evaluator.getTypeOfFunction(resolvedDeclaration.node);
                    if (functionType && isProperty(functionType.decoratedType)) {
                        return CompletionItemKind.Property;
                    }
                }
                return resolvedDeclaration.isMethod ? CompletionItemKind.Method : CompletionItemKind.Function;
            }

            case DeclarationType.Class:
            case DeclarationType.SpecialBuiltInClass:
                return CompletionItemKind.Class;

            case DeclarationType.Alias:
                return CompletionItemKind.Module;
        }
    }

    private _getImportModuleCompletions(node: ModuleNameNode): CompletionResults {
        const moduleDescriptor: ImportedModuleDescriptor = {
            leadingDots: node.leadingDots,
            hasTrailingDot: node.hasTrailingDot || false,
            nameParts: node.nameParts.map((part) => part.value),
            importedSymbols: [],
        };

        const completions = this._importResolver.getCompletionSuggestions(
            this._filePath,
            this._execEnv,
            moduleDescriptor
        );

        const completionMap = new CompletionMap();

        // If we're in the middle of a "from X import Y" statement, offer
        // the "import" keyword as a completion.
        if (
            !node.hasTrailingDot &&
            node.parent &&
            node.parent.nodeType === ParseNodeType.ImportFrom &&
            node.parent.missingImportKeyword
        ) {
            const keyword = 'import';
            const completionItem = CompletionItem.create(keyword);
            completionItem.kind = CompletionItemKind.Keyword;
            completionItem.sortText = this._makeSortText(SortCategory.Keyword, keyword);
            completionMap.set(completionItem);
        }

        completions.forEach((completionName) => {
            if (completionMap.has(completionName)) {
                return;
            }

            const completionItem = CompletionItem.create(completionName);
            completionItem.kind = CompletionItemKind.Module;
            completionItem.sortText = this._makeSortText(SortCategory.ImportModuleName, completionName);
            completionMap.set(completionItem);
        });

        return { completionMap };
    }

    private _getExtraCommitCharsForKind(kind: CompletionItemKind) {
        switch (kind) {
            case CompletionItemKind.Class:
                return ['.', '('];
            case CompletionItemKind.Function:
            case CompletionItemKind.Method:
                return ['('];
            case CompletionItemKind.Module:
            case CompletionItemKind.Enum:
                return ['.'];
            default:
                return [];
        }
    }

    private _addExtraCommitChar(item: CompletionItem, ...commitChars: string[]) {
        if (!this._options.extraCommitChars || commitChars.length === 0) {
            return;
        }

        item.commitCharacters = commitChars;
    }

    private _isPossiblePropertyDeclaration(decl: FunctionDeclaration) {
        // Do cheap check using only nodes that will cover 99.9% cases
        // before doing more expensive type evaluation.
        return decl.isMethod && decl.node.decorators.length > 0;
    }
}

export class CompletionMap {
    private _completions: Map<string, CompletionItem | CompletionItem[]> = new Map();

    get size() {
        return this._completions.size;
    }

    set(value: CompletionItem): void {
        const existing = this._completions.get(value.label);
        if (!existing) {
            this._completions.set(value.label, value);
        } else if (Array.isArray(existing)) {
            existing.push(value);
        } else {
            this._completions.set(value.label, [existing, value]);
        }
    }

    get(key: string): CompletionItem | CompletionItem[] | undefined {
        return this._completions.get(key);
    }

    has(
        label: string,
        predicate?: (
            other: CompletionItem | CompletionItem[],
            kind?: CompletionItemKind,
            autoImportText?: string
        ) => boolean,
        kind?: CompletionItemKind,
        autImportText?: string
    ): boolean {
        const existing = this._completions.get(label);
        if (!existing) {
            return false;
        }

        if (predicate) {
            return predicate(existing, kind, autImportText);
        }
        return true;
    }

    clear(): void {
        this._completions.clear();
    }

    delete(key: string): boolean {
        return this._completions.delete(key);
    }

    toArray(): CompletionItem[] {
        const items: CompletionItem[] = [];
        this._completions?.forEach((value) => {
            if (Array.isArray(value)) {
                value.forEach((item) => {
                    items.push(item);
                });
            } else {
                items.push(value);
            }
        });
        return items;
    }

    static matchKindAndImportText(
        completionItemOrItems: CompletionItem | CompletionItem[],
        kind?: CompletionItemKind,
        autoImportText?: string
    ): boolean {
        if (!Array.isArray(completionItemOrItems)) {
            return (
                completionItemOrItems.kind === kind &&
                _getCompletionData(completionItemOrItems)?.autoImportText === autoImportText
            );
        } else {
            return !!completionItemOrItems.find(
                (c) => c.kind === kind && _getCompletionData(c)?.autoImportText === autoImportText
            );
        }
    }

    static labelOnlyIgnoringAutoImports(completionItemOrItems: CompletionItem | CompletionItem[]): boolean {
        if (!Array.isArray(completionItemOrItems)) {
            if (!_getCompletionData(completionItemOrItems)?.autoImportText) {
                return true;
            }
        } else {
            if (completionItemOrItems.find((c) => !_getCompletionData(c)?.autoImportText)) {
                return true;
            }
        }

        return false;
    }
}

function _getCompletionData(completionItem: CompletionItem): CompletionItemData | undefined {
    return fromLSPAny(completionItem.data);
}<|MERGE_RESOLUTION|>--- conflicted
+++ resolved
@@ -2687,7 +2687,6 @@
                                                 /* columnThreshold */ 35
                                             );
                                         } else if (isFunction(functionType)) {
-<<<<<<< HEAD
                                             typeDetail = getFunctionTooltip(
                                                 '',
                                                 name,
@@ -2695,10 +2694,6 @@
                                                 this._evaluator,
                                                 this._configOptions.compactSignatureDisplay
                                             );
-                                        } else {
-=======
->>>>>>> 9a53b996
-                                            typeDetail = name + this._evaluator.printType(functionType);
                                         } else {
                                             typeDetail = name + ': ' + this._evaluator.printType(functionType);
                                         }
