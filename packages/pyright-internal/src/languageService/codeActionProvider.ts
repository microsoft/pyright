/*
 * codeActionProvider.ts
 * Copyright (c) Microsoft Corporation.
 * Licensed under the MIT license.
 *
 * Handles 'code actions' requests from the client.
 */

import { CancellationToken, CodeAction, CodeActionKind, Command } from 'vscode-languageserver';

import { Commands } from '../commands/commands';
import { throwIfCancellationRequested } from '../common/cancellationUtils';
import { ActionKind, CreateTypeStubFileAction, RenameShadowedFileAction } from '../common/diagnostic';
import { FileEditActions } from '../common/editAction';
<<<<<<< HEAD
=======
import { getShortenedFileName } from '../common/pathUtils';
>>>>>>> b15e6b9c
import { Range } from '../common/textRange';
import { Uri } from '../common/uri/uri';
import { convertToWorkspaceEdit } from '../common/workspaceEditUtils';
import { Localizer } from '../localization/localize';
import { Workspace } from '../workspaceFactory';

export class CodeActionProvider {
    static mightSupport(kinds: CodeActionKind[] | undefined): boolean {
        if (!kinds || kinds.length === 0) {
            return true;
        }

        // Only support quick fix actions
        return kinds.some((s) => s.startsWith(CodeActionKind.QuickFix));
    }
    static async getCodeActionsForPosition(
        workspace: Workspace,
        fileUri: Uri,
        range: Range,
        kinds: CodeActionKind[] | undefined,
        token: CancellationToken
    ) {
        throwIfCancellationRequested(token);

        const codeActions: CodeAction[] = [];

        if (!this.mightSupport(kinds)) {
            // Early exit if code actions are going to be filtered anyway.
            return [];
        }

        if (!workspace.disableLanguageServices) {
            const diags = await workspace.service.getDiagnosticsForRange(fileUri, range, token);
            const typeStubDiag = diags.find((d) => {
                const actions = d.getActions();
                return actions && actions.find((a) => a.action === Commands.createTypeStub);
            });

            if (typeStubDiag) {
                const action = typeStubDiag
                    .getActions()!
                    .find((a) => a.action === Commands.createTypeStub) as CreateTypeStubFileAction;
                if (action) {
                    const createTypeStubAction = CodeAction.create(
                        Localizer.CodeAction.createTypeStubFor().format({ moduleName: action.moduleName }),
                        Command.create(
                            Localizer.CodeAction.createTypeStub(),
                            Commands.createTypeStub,
                            workspace.rootUri.toString(),
                            action.moduleName,
                            fileUri.toString()
                        ),
                        CodeActionKind.QuickFix
                    );
                    codeActions.push(createTypeStubAction);
                }
            }

<<<<<<< HEAD
            const addOptionalDiag = diags.find((d) => {
                const actions = d.getActions();
                return actions && actions.find((a) => a.action === Commands.addMissingOptionalToParam);
            });

            if (addOptionalDiag) {
                const action = addOptionalDiag
                    .getActions()!
                    .find((a) => a.action === Commands.addMissingOptionalToParam) as AddMissingOptionalToParamAction;
                if (action) {
                    const addMissingOptionalAction = CodeAction.create(
                        Localizer.CodeAction.addOptionalToAnnotation(),
                        Command.create(
                            Localizer.CodeAction.addOptionalToAnnotation(),
                            Commands.addMissingOptionalToParam,
                            fileUri.toString(),
                            action.offsetOfTypeNode
                        ),
                        CodeActionKind.QuickFix
                    );
                    codeActions.push(addMissingOptionalAction);
                }
            }
=======
>>>>>>> b15e6b9c
            const renameShadowed = diags.find((d) => {
                const actions = d.getActions();
                return actions && actions.find((a) => a.action === ActionKind.RenameShadowedFileAction);
            });
            if (renameShadowed) {
                const action = renameShadowed
                    .getActions()!
                    .find((a) => a.action === ActionKind.RenameShadowedFileAction) as RenameShadowedFileAction;
                if (action) {
                    const title = Localizer.CodeAction.renameShadowedFile().format({
                        oldFile: action.oldUri.getShortenedFileName(),
                        newFile: action.newUri.getShortenedFileName(),
                    });
                    const editActions: FileEditActions = {
                        edits: [],
                        fileOperations: [
                            {
                                kind: 'rename',
                                oldFileUri: action.oldUri,
                                newFileUri: action.newUri,
                            },
                        ],
                    };
                    const workspaceEdit = convertToWorkspaceEdit(editActions);
                    const renameAction = CodeAction.create(title, workspaceEdit, CodeActionKind.QuickFix);
                    codeActions.push(renameAction);
                }
            }
        }

        return codeActions;
    }
}<|MERGE_RESOLUTION|>--- conflicted
+++ resolved
@@ -12,10 +12,6 @@
 import { throwIfCancellationRequested } from '../common/cancellationUtils';
 import { ActionKind, CreateTypeStubFileAction, RenameShadowedFileAction } from '../common/diagnostic';
 import { FileEditActions } from '../common/editAction';
-<<<<<<< HEAD
-=======
-import { getShortenedFileName } from '../common/pathUtils';
->>>>>>> b15e6b9c
 import { Range } from '../common/textRange';
 import { Uri } from '../common/uri/uri';
 import { convertToWorkspaceEdit } from '../common/workspaceEditUtils';
@@ -74,32 +70,6 @@
                 }
             }
 
-<<<<<<< HEAD
-            const addOptionalDiag = diags.find((d) => {
-                const actions = d.getActions();
-                return actions && actions.find((a) => a.action === Commands.addMissingOptionalToParam);
-            });
-
-            if (addOptionalDiag) {
-                const action = addOptionalDiag
-                    .getActions()!
-                    .find((a) => a.action === Commands.addMissingOptionalToParam) as AddMissingOptionalToParamAction;
-                if (action) {
-                    const addMissingOptionalAction = CodeAction.create(
-                        Localizer.CodeAction.addOptionalToAnnotation(),
-                        Command.create(
-                            Localizer.CodeAction.addOptionalToAnnotation(),
-                            Commands.addMissingOptionalToParam,
-                            fileUri.toString(),
-                            action.offsetOfTypeNode
-                        ),
-                        CodeActionKind.QuickFix
-                    );
-                    codeActions.push(addMissingOptionalAction);
-                }
-            }
-=======
->>>>>>> b15e6b9c
             const renameShadowed = diags.find((d) => {
                 const actions = d.getActions();
                 return actions && actions.find((a) => a.action === ActionKind.RenameShadowedFileAction);
