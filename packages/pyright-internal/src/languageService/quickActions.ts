--- conflicted
+++ resolved
@@ -11,14 +11,7 @@
 
 import { Commands } from '../commands/commands';
 import { ProgramView } from '../common/extensibility';
-<<<<<<< HEAD
-import { convertOffsetToPosition } from '../common/positionUtils';
-import { TextRange } from '../common/textRange';
 import { Uri } from '../common/uri/uri';
-import { ParseNode, ParseNodeType } from '../parser/parseNodes';
-import { ParseResults } from '../parser/parser';
-=======
->>>>>>> b15e6b9c
 import { ImportSorter } from './importSorter';
 
 export function performQuickAction(
