/*
 * checker.test.ts
 * Copyright (c) Microsoft Corporation.
 * Licensed under the MIT license.
 * Author: Eric Traut
 *
 * Unit tests for pyright type checker. These tests also
 * exercise the type evaluator (which the checker relies
 * heavily upon).
 */

import { ConfigOptions } from '../common/configOptions';
<<<<<<< HEAD
import { DiagnosticRule } from '../common/diagnosticRules';
import { PythonVersion } from '../common/pythonVersion';
=======
import { pythonVersion3_10, pythonVersion3_8, pythonVersion3_9 } from '../common/pythonVersion';
>>>>>>> a2831b73
import { Uri } from '../common/uri/uri';
import * as TestUtils from './testUtils';

test('BadToken1', () => {
    const analysisResults = TestUtils.typeAnalyzeSampleFiles(['badToken1.py']);

    // We include this in the checker test rather than the tokenizer or
    // parser test suite because it has cascading effects that potentially
    // affect the type checker logic.
    TestUtils.validateResults(analysisResults, 1);
});

test('Unicode1', () => {
    const analysisResults = TestUtils.typeAnalyzeSampleFiles(['unicode1.py']);
    TestUtils.validateResults(analysisResults, 1);
});

test('CircularBaseClass', () => {
    const analysisResults = TestUtils.typeAnalyzeSampleFiles(['circularBaseClass.py']);

    TestUtils.validateResults(analysisResults, 2);
});

test('Private1', () => {
    const configOptions = new ConfigOptions(Uri.empty());

    // By default, optional diagnostics are ignored.
    let analysisResults = TestUtils.typeAnalyzeSampleFiles(['private1.py'], configOptions);
    TestUtils.validateResults(analysisResults, 0);

    // Turn on errors.
    configOptions.diagnosticRuleSet.reportPrivateUsage = 'error';
    analysisResults = TestUtils.typeAnalyzeSampleFiles(['private1.py'], configOptions);
    TestUtils.validateResults(analysisResults, 4);
});

test('Constant1', () => {
    const configOptions = new ConfigOptions(Uri.empty());

    // By default, optional diagnostics are ignored.
    let analysisResults = TestUtils.typeAnalyzeSampleFiles(['constant1.py'], configOptions);
    TestUtils.validateResults(analysisResults, 0);

    // Turn on errors.
    configOptions.diagnosticRuleSet.reportConstantRedefinition = 'error';
    analysisResults = TestUtils.typeAnalyzeSampleFiles(['constant1.py'], configOptions);
    TestUtils.validateResults(analysisResults, 5);
});

test('AbstractClass1', () => {
    const analysisResults = TestUtils.typeAnalyzeSampleFiles(['abstractClass1.py']);

    TestUtils.validateResults(analysisResults, 2);
});

test('AbstractClass2', () => {
    const analysisResults = TestUtils.typeAnalyzeSampleFiles(['abstractClass2.py']);

    TestUtils.validateResults(analysisResults, 0);
});

test('AbstractClass3', () => {
    const analysisResults = TestUtils.typeAnalyzeSampleFiles(['abstractClass3.py']);

    TestUtils.validateResults(analysisResults, 0);
});

test('AbstractClass4', () => {
    const analysisResults = TestUtils.typeAnalyzeSampleFiles(['abstractClass4.py']);

    TestUtils.validateResults(analysisResults, 1);
});

test('AbstractClass5', () => {
    const analysisResults = TestUtils.typeAnalyzeSampleFiles(['abstractClass5.py']);

    TestUtils.validateResults(analysisResults, 2);
});

test('AbstractClass6', () => {
    const analysisResults = TestUtils.typeAnalyzeSampleFiles(['abstractClass6.py']);

    TestUtils.validateResults(analysisResults, 1);
});

test('AbstractClass7', () => {
    const analysisResults = TestUtils.typeAnalyzeSampleFiles(['abstractClass7.py']);

    TestUtils.validateResults(analysisResults, 1);
});

test('AbstractClass8', () => {
    const analysisResults = TestUtils.typeAnalyzeSampleFiles(['abstractClass8.py']);

    TestUtils.validateResults(analysisResults, 1);
});

test('AbstractClass9', () => {
    const analysisResults = TestUtils.typeAnalyzeSampleFiles(['abstractClass9.py']);

    TestUtils.validateResults(analysisResults, 0);
});

test('AbstractClass10', () => {
    const analysisResults = TestUtils.typeAnalyzeSampleFiles(['abstractClass10.py']);

    TestUtils.validateResults(analysisResults, 6);
});

test('Constants1', () => {
    const analysisResults = TestUtils.typeAnalyzeSampleFiles(['constants1.py']);

    TestUtils.validateResults(analysisResults, 20);
});

test('NoReturn1', () => {
    const analysisResults = TestUtils.typeAnalyzeSampleFiles(['noreturn1.py']);

    TestUtils.validateResults(analysisResults, 4);
});

test('NoReturn2', () => {
    const analysisResults = TestUtils.typeAnalyzeSampleFiles(['noreturn2.py']);

    TestUtils.validateResults(analysisResults, 0);
});

test('NoReturn3', () => {
    const analysisResults = TestUtils.typeAnalyzeSampleFiles(['noreturn3.py']);

    TestUtils.validateResults(analysisResults, 0);
});

test('NoReturn4', () => {
    const analysisResults = TestUtils.typeAnalyzeSampleFiles(['noreturn4.py']);

    TestUtils.validateResults(analysisResults, 0);
});

test('With1', () => {
    const analysisResults = TestUtils.typeAnalyzeSampleFiles(['with1.py']);

    TestUtils.validateResults(analysisResults, 4);
});

test('With2', () => {
    const analysisResults = TestUtils.typeAnalyzeSampleFiles(['with2.py']);

    TestUtils.validateResults(analysisResults, 3);
});

test('With3', () => {
    const analysisResults = TestUtils.typeAnalyzeSampleFiles(['with3.py']);

    TestUtils.validateResults(analysisResults, 5);
});

test('With4', () => {
    const configOptions = new ConfigOptions(Uri.empty());

    configOptions.defaultPythonVersion = pythonVersion3_8;
    const analysisResults1 = TestUtils.typeAnalyzeSampleFiles(['with4.py'], configOptions);
    TestUtils.validateResults(analysisResults1, 4);

    configOptions.defaultPythonVersion = pythonVersion3_9;
    const analysisResults2 = TestUtils.typeAnalyzeSampleFiles(['with4.py'], configOptions);
    TestUtils.validateResults(analysisResults2, 0);
});

test('With5', () => {
    const analysisResults = TestUtils.typeAnalyzeSampleFiles(['with5.py']);

    TestUtils.validateResults(analysisResults, 0);
});

test('With6', () => {
    const analysisResults = TestUtils.typeAnalyzeSampleFiles(['with6.py']);

    TestUtils.validateResults(analysisResults, 0);
});

test('Mro1', () => {
    const analysisResults = TestUtils.typeAnalyzeSampleFiles(['mro1.py']);

    TestUtils.validateResults(analysisResults, 1);
});

test('Mro2', () => {
    const analysisResults = TestUtils.typeAnalyzeSampleFiles(['mro2.py']);

    TestUtils.validateResults(analysisResults, 1);
});

test('Mro3', () => {
    const analysisResults = TestUtils.typeAnalyzeSampleFiles(['mro3.py']);

    TestUtils.validateResults(analysisResults, 0);
});

test('Mro4', () => {
    const analysisResults = TestUtils.typeAnalyzeSampleFiles(['mro4.py']);

    TestUtils.validateResults(analysisResults, 1);
});

test('DefaultInitializer1', () => {
    const configOptions = new ConfigOptions(Uri.empty());

    // By default, the reportCallInDefaultInitializer is disabled.
    let analysisResults = TestUtils.typeAnalyzeSampleFiles(['defaultInitializer1.py'], configOptions);
    TestUtils.validateResults(analysisResults, 0);

    // Turn on errors.
    configOptions.diagnosticRuleSet.reportCallInDefaultInitializer = 'error';
    analysisResults = TestUtils.typeAnalyzeSampleFiles(['defaultInitializer1.py'], configOptions);
    TestUtils.validateResults(analysisResults, 5);
});

test('UnnecessaryIsInstance1', () => {
    const configOptions = new ConfigOptions(Uri.empty());

    let analysisResults = TestUtils.typeAnalyzeSampleFiles(['unnecessaryIsInstance1.py'], configOptions);
    TestUtils.validateResults(analysisResults, 1);

    // Turn on errors.
    configOptions.diagnosticRuleSet.reportUnnecessaryIsInstance = 'error';
    analysisResults = TestUtils.typeAnalyzeSampleFiles(['unnecessaryIsInstance1.py'], configOptions);
    TestUtils.validateResults(analysisResults, 5);
});

test('UnnecessaryIsSubclass1', () => {
    const configOptions = new ConfigOptions(Uri.empty());

    let analysisResults = TestUtils.typeAnalyzeSampleFiles(['unnecessaryIsSubclass1.py'], configOptions);
    TestUtils.validateResults(analysisResults, 0);

    // Turn on errors.
    configOptions.diagnosticRuleSet.reportUnnecessaryIsInstance = 'error';
    analysisResults = TestUtils.typeAnalyzeSampleFiles(['unnecessaryIsSubclass1.py'], configOptions);
    TestUtils.validateResults(analysisResults, 2);
});

test('UnnecessaryCast1', () => {
    const configOptions = new ConfigOptions(Uri.empty());

    let analysisResults = TestUtils.typeAnalyzeSampleFiles(['unnecessaryCast1.py'], configOptions);
    TestUtils.validateResults(analysisResults, 0);

    // Turn on errors.
    configOptions.diagnosticRuleSet.reportUnnecessaryCast = 'error';
    analysisResults = TestUtils.typeAnalyzeSampleFiles(['unnecessaryCast1.py'], configOptions);
    TestUtils.validateResults(analysisResults, 6);
});

test('UnnecessaryContains1', () => {
    const configOptions = new ConfigOptions(Uri.empty());

    let analysisResults = TestUtils.typeAnalyzeSampleFiles(['unnecessaryContains1.py'], configOptions);
    TestUtils.validateResults(analysisResults, 0);

    // Turn on errors.
    configOptions.diagnosticRuleSet.reportUnnecessaryContains = 'error';
    analysisResults = TestUtils.typeAnalyzeSampleFiles(['unnecessaryContains1.py'], configOptions);
    TestUtils.validateResults(analysisResults, 5);
});

test('TypeIgnore1', () => {
    const configOptions = new ConfigOptions(Uri.empty());

    let analysisResults = TestUtils.typeAnalyzeSampleFiles(['typeIgnore1.py'], configOptions);
    TestUtils.validateResults(analysisResults, 0);

    // Disable type ignore
    configOptions.diagnosticRuleSet.enableTypeIgnoreComments = false;
    analysisResults = TestUtils.typeAnalyzeSampleFiles(['typeIgnore1.py'], configOptions);
    TestUtils.validateResults(analysisResults, 3);
});

test('TypeIgnore2', () => {
    const configOptions = new ConfigOptions(Uri.empty());

    let analysisResults = TestUtils.typeAnalyzeSampleFiles(['typeIgnore2.py'], configOptions);
    TestUtils.validateResults(analysisResults, 0);

    // Disable type ignore
    configOptions.diagnosticRuleSet.enableTypeIgnoreComments = false;
    analysisResults = TestUtils.typeAnalyzeSampleFiles(['typeIgnore2.py'], configOptions);
    TestUtils.validateResults(analysisResults, 4);
});

test('TypeIgnore3', () => {
    const configOptions = new ConfigOptions(Uri.empty());

    let analysisResults = TestUtils.typeAnalyzeSampleFiles(['typeIgnore3.py'], configOptions);
    TestUtils.validateResults(analysisResults, 0);

    // Disable type ignore
    configOptions.diagnosticRuleSet.enableTypeIgnoreComments = false;
    analysisResults = TestUtils.typeAnalyzeSampleFiles(['typeIgnore3.py'], configOptions);
    TestUtils.validateResults(analysisResults, 4);
});

test('TypeIgnore4', () => {
    const configOptions = new ConfigOptions(Uri.empty());

    let analysisResults = TestUtils.typeAnalyzeSampleFiles(['typeIgnore4.py'], configOptions);
    TestUtils.validateResults(analysisResults, 0);

    configOptions.diagnosticRuleSet.reportUnnecessaryTypeIgnoreComment = 'error';
    analysisResults = TestUtils.typeAnalyzeSampleFiles(['typeIgnore4.py'], configOptions);
    TestUtils.validateResults(analysisResults, 2);
});

test('TypeIgnore5', () => {
    const configOptions = new ConfigOptions(Uri.empty());

    let analysisResults = TestUtils.typeAnalyzeSampleFiles(['typeIgnore5.py'], configOptions);
    TestUtils.validateResults(analysisResults, 0);

    configOptions.diagnosticRuleSet.reportUnnecessaryTypeIgnoreComment = 'warning';
    analysisResults = TestUtils.typeAnalyzeSampleFiles(['typeIgnore5.py'], configOptions);
    TestUtils.validateResults(analysisResults, 0, 1);
});

test('PyrightIgnore1', () => {
    const configOptions = new ConfigOptions(Uri.empty());

    const analysisResults = TestUtils.typeAnalyzeSampleFiles(['pyrightIgnore1.py'], configOptions);
    TestUtils.validateResults(analysisResults, 1);
});

test('PyrightIgnore2', () => {
    const configOptions = new ConfigOptions(Uri.empty());

    let analysisResults = TestUtils.typeAnalyzeSampleFiles(['pyrightIgnore2.py'], configOptions);
    TestUtils.validateResults(analysisResults, 2);

    configOptions.diagnosticRuleSet.reportUnnecessaryTypeIgnoreComment = 'warning';
    analysisResults = TestUtils.typeAnalyzeSampleFiles(['pyrightIgnore2.py'], configOptions);
    TestUtils.validateResults(analysisResults, 2, 3);
});

test('PyrightComment1', () => {
    const configOptions = new ConfigOptions(Uri.empty());

    const analysisResults = TestUtils.typeAnalyzeSampleFiles(['pyrightComment1.py'], configOptions);
    TestUtils.validateResults(analysisResults, 9);
});

test('DuplicateImports1', () => {
    const configOptions = new ConfigOptions(Uri.empty());

    // By default, optional diagnostics are ignored.
    let analysisResults = TestUtils.typeAnalyzeSampleFiles(['duplicateImports1.py'], configOptions);
    TestUtils.validateResults(analysisResults, 0);

    // Turn on errors.
    configOptions.diagnosticRuleSet.reportDuplicateImport = 'error';
    analysisResults = TestUtils.typeAnalyzeSampleFiles(['duplicateImports1.py'], configOptions);
    TestUtils.validateResults(analysisResults, 2);
});

test('DuplicateImports2', () => {
    const configOptions = new ConfigOptions(Uri.empty());
    configOptions.diagnosticRuleSet.reportDuplicateImport = 'error';
    const analysisResults = TestUtils.typeAnalyzeSampleFiles(['duplicateImports2.py'], configOptions);
    TestUtils.validateResultsButBased(analysisResults, {
        errors: [
            { line: 1, code: DiagnosticRule.reportDuplicateImport },
            { line: 5, code: DiagnosticRule.reportDuplicateImport },
        ],
    });
});

test('ParamNames1', () => {
    const configOptions = new ConfigOptions(Uri.empty());

    let analysisResults = TestUtils.typeAnalyzeSampleFiles(['paramNames1.py'], configOptions);
    TestUtils.validateResults(analysisResults, 0, 7);

    configOptions.diagnosticRuleSet.reportSelfClsParameterName = 'none';
    analysisResults = TestUtils.typeAnalyzeSampleFiles(['paramNames1.py'], configOptions);
    TestUtils.validateResults(analysisResults, 0, 0);

    configOptions.diagnosticRuleSet.reportSelfClsParameterName = 'error';
    analysisResults = TestUtils.typeAnalyzeSampleFiles(['paramNames1.py'], configOptions);
    TestUtils.validateResults(analysisResults, 7, 0);
});

test('ParamType1', () => {
    const analysisResults = TestUtils.typeAnalyzeSampleFiles(['paramType1.py']);
    TestUtils.validateResults(analysisResults, 9);
});

test('Python2', () => {
    const analysisResults = TestUtils.typeAnalyzeSampleFiles(['python2.py']);

    TestUtils.validateResults(analysisResults, 6);
});

test('InconsistentSpaceTab1', () => {
    const analysisResults = TestUtils.typeAnalyzeSampleFiles(['inconsistentSpaceTab1.py']);

    TestUtils.validateResults(analysisResults, 1);
});

test('InconsistentSpaceTab2', () => {
    const analysisResults = TestUtils.typeAnalyzeSampleFiles(['inconsistentSpaceTab2.py']);

    TestUtils.validateResults(analysisResults, 1);
});

test('DuplicateDeclaration1', () => {
    const analysisResults = TestUtils.typeAnalyzeSampleFiles(['duplicateDeclaration1.py']);

    TestUtils.validateResults(analysisResults, 11);
});

test('DuplicateDeclaration2', () => {
    const analysisResults = TestUtils.typeAnalyzeSampleFiles(['duplicateDeclaration2.py']);

    TestUtils.validateResults(analysisResults, 4);
});

test('Strings1', () => {
    const configOptions = new ConfigOptions(Uri.empty());
    const analysisResults1 = TestUtils.typeAnalyzeSampleFiles(['strings1.py'], configOptions);
    TestUtils.validateResults(analysisResults1, 0);

    configOptions.diagnosticRuleSet.reportImplicitStringConcatenation = 'error';
    const analysisResults2 = TestUtils.typeAnalyzeSampleFiles(['strings1.py'], configOptions);
    TestUtils.validateResults(analysisResults2, 2);
});

test('UnusedExpression1', () => {
    const configOptions = new ConfigOptions(Uri.empty());

    // By default, this is a warning.
    let analysisResults = TestUtils.typeAnalyzeSampleFiles(['unusedExpression1.py'], configOptions);
    TestUtils.validateResults(analysisResults, 0, 14);

    // Disable it.
    configOptions.diagnosticRuleSet.reportUnusedExpression = 'none';
    analysisResults = TestUtils.typeAnalyzeSampleFiles(['unusedExpression1.py'], configOptions);
    TestUtils.validateResults(analysisResults, 0);

    // Enable it as an error.
    configOptions.diagnosticRuleSet.reportUnusedExpression = 'error';
    analysisResults = TestUtils.typeAnalyzeSampleFiles(['unusedExpression1.py'], configOptions);
    TestUtils.validateResults(analysisResults, 14);
});

test('UnusedImport1', () => {
    const configOptions = new ConfigOptions(Uri.empty());

    // Enabled it
    configOptions.diagnosticRuleSet.reportUnusedImport = 'warning';
    let analysisResults = TestUtils.typeAnalyzeSampleFiles(['unusedImport1.py'], configOptions);
    TestUtils.validateResults(analysisResults, 0, 2);

    // Disable it.
    configOptions.diagnosticRuleSet.reportUnusedImport = 'none';
    analysisResults = TestUtils.typeAnalyzeSampleFiles(['unusedImport1.py'], configOptions);
    TestUtils.validateResults(analysisResults, 0);

    // Enable it as an error.
    configOptions.diagnosticRuleSet.reportUnusedImport = 'error';
    analysisResults = TestUtils.typeAnalyzeSampleFiles(['unusedImport1.py'], configOptions);
    TestUtils.validateResults(analysisResults, 2);
});

test('UninitializedVariable1', () => {
    const configOptions = new ConfigOptions(Uri.empty());

    // By default, this is off.
    let analysisResults = TestUtils.typeAnalyzeSampleFiles(['uninitializedVariable1.py'], configOptions);
    TestUtils.validateResults(analysisResults, 0);

    // Enable it as an error.
    configOptions.diagnosticRuleSet.reportUninitializedInstanceVariable = 'error';
    analysisResults = TestUtils.typeAnalyzeSampleFiles(['uninitializedVariable1.py'], configOptions);
    TestUtils.validateResults(analysisResults, 3);
});

test('UninitializedVariable2', () => {
    const configOptions = new ConfigOptions(Uri.empty());

    // By default, this is off.
    let analysisResults = TestUtils.typeAnalyzeSampleFiles(['uninitializedVariable2.py'], configOptions);
    TestUtils.validateResults(analysisResults, 0);

    // Enable it as an error.
    configOptions.diagnosticRuleSet.reportUninitializedInstanceVariable = 'error';
    analysisResults = TestUtils.typeAnalyzeSampleFiles(['uninitializedVariable2.py'], configOptions);
    TestUtils.validateResults(analysisResults, 2);
});

test('Deprecated1', () => {
    const configOptions = new ConfigOptions(Uri.empty());

    configOptions.defaultPythonVersion = pythonVersion3_8;
    const analysisResults1 = TestUtils.typeAnalyzeSampleFiles(['deprecated1.py'], configOptions);
    TestUtils.validateResults(analysisResults1, 0, 0, 0, undefined, undefined, 0);

    configOptions.defaultPythonVersion = pythonVersion3_9;
    const analysisResults2 = TestUtils.typeAnalyzeSampleFiles(['deprecated1.py'], configOptions);
    TestUtils.validateResults(analysisResults2, 0, 0, 0, undefined, undefined, 0);

    configOptions.defaultPythonVersion = pythonVersion3_10;
    const analysisResults3 = TestUtils.typeAnalyzeSampleFiles(['deprecated1.py'], configOptions);
    TestUtils.validateResults(analysisResults3, 0, 0, 0, undefined, undefined, 0);

    // Now enable the deprecateTypingAliases setting.
    configOptions.diagnosticRuleSet.deprecateTypingAliases = true;

    configOptions.defaultPythonVersion = pythonVersion3_8;
    const analysisResults4 = TestUtils.typeAnalyzeSampleFiles(['deprecated1.py'], configOptions);
    TestUtils.validateResults(analysisResults4, 0, 0, 0, undefined, undefined, 0);

    configOptions.defaultPythonVersion = pythonVersion3_9;
    const analysisResults5 = TestUtils.typeAnalyzeSampleFiles(['deprecated1.py'], configOptions);
    TestUtils.validateResults(analysisResults5, 0, 0, 0, undefined, undefined, 44);

    configOptions.defaultPythonVersion = pythonVersion3_10;
    const analysisResults6 = TestUtils.typeAnalyzeSampleFiles(['deprecated1.py'], configOptions);
    TestUtils.validateResults(analysisResults6, 0, 0, 0, undefined, undefined, 48);

    // Now change reportDeprecated to emit an error.
    configOptions.diagnosticRuleSet.reportDeprecated = 'error';

    configOptions.defaultPythonVersion = pythonVersion3_8;
    const analysisResults7 = TestUtils.typeAnalyzeSampleFiles(['deprecated1.py'], configOptions);
    TestUtils.validateResults(analysisResults7, 0, 0, 0, undefined, undefined, 0);

    configOptions.defaultPythonVersion = pythonVersion3_9;
    const analysisResults8 = TestUtils.typeAnalyzeSampleFiles(['deprecated1.py'], configOptions);
    TestUtils.validateResults(analysisResults8, 44, 0, 0, undefined, undefined, 0);

    configOptions.defaultPythonVersion = pythonVersion3_10;
    const analysisResults9 = TestUtils.typeAnalyzeSampleFiles(['deprecated1.py'], configOptions);
    TestUtils.validateResults(analysisResults9, 48, 0, 0, undefined, undefined, 0);
});

test('Deprecated2', () => {
    const configOptions = new ConfigOptions(Uri.empty());

    const analysisResults1 = TestUtils.typeAnalyzeSampleFiles(['deprecated2.py'], configOptions);
    TestUtils.validateResults(analysisResults1, 0, 0, 0, undefined, undefined, 13);

    configOptions.diagnosticRuleSet.reportDeprecated = 'error';
    const analysisResults2 = TestUtils.typeAnalyzeSampleFiles(['deprecated2.py'], configOptions);
    TestUtils.validateResults(analysisResults2, 13);
});

test('Deprecated3', () => {
    const configOptions = new ConfigOptions(Uri.empty());

    const analysisResults1 = TestUtils.typeAnalyzeSampleFiles(['deprecated3.py'], configOptions);
    TestUtils.validateResults(analysisResults1, 0, 0, 0, undefined, undefined, 5);

    configOptions.diagnosticRuleSet.reportDeprecated = 'error';
    const analysisResults2 = TestUtils.typeAnalyzeSampleFiles(['deprecated3.py'], configOptions);
    TestUtils.validateResults(analysisResults2, 5);
});

test('Deprecated4', () => {
    const configOptions = new ConfigOptions(Uri.empty());

    const analysisResults1 = TestUtils.typeAnalyzeSampleFiles(['deprecated4.py'], configOptions);
    TestUtils.validateResults(analysisResults1, 0, 0, 0, undefined, undefined, 6);

    configOptions.diagnosticRuleSet.reportDeprecated = 'error';
    const analysisResults2 = TestUtils.typeAnalyzeSampleFiles(['deprecated4.py'], configOptions);
    TestUtils.validateResults(analysisResults2, 6);
});

test('Deprecated5', () => {
    const configOptions = new ConfigOptions(Uri.empty());

    const analysisResults1 = TestUtils.typeAnalyzeSampleFiles(['deprecated5.py'], configOptions);
    TestUtils.validateResults(analysisResults1, 0, 0, 0, undefined, undefined, 2);

    configOptions.diagnosticRuleSet.reportDeprecated = 'error';
    const analysisResults2 = TestUtils.typeAnalyzeSampleFiles(['deprecated5.py'], configOptions);
    TestUtils.validateResults(analysisResults2, 2);
});<|MERGE_RESOLUTION|>--- conflicted
+++ resolved
@@ -10,12 +10,8 @@
  */
 
 import { ConfigOptions } from '../common/configOptions';
-<<<<<<< HEAD
 import { DiagnosticRule } from '../common/diagnosticRules';
-import { PythonVersion } from '../common/pythonVersion';
-=======
 import { pythonVersion3_10, pythonVersion3_8, pythonVersion3_9 } from '../common/pythonVersion';
->>>>>>> a2831b73
 import { Uri } from '../common/uri/uri';
 import * as TestUtils from './testUtils';
 
