--- conflicted
+++ resolved
@@ -48,7 +48,6 @@
 
 {
     helper.verifyHover('plaintext', {
-<<<<<<< HEAD
         object: '(class) object\n\nThis is the class doc for object.',
         objectInit: 'class object()\n\nThis is the __init__ doc for object.',
         objectDir: '(method) def __dir__() -> Iterable[str]\n\nThis is the __dir__ doc for object.',
@@ -60,7 +59,7 @@
         c: '(class) C\n\nThis is the class doc for C.',
         cInit: 'class C()\n\nThis is the class doc for C.',
         d: '(class) D',
-=======
+        dInit: 'class D()\n\nThis is the __init__ doc for D.',
         object: 'class object\n\nThis is the class doc for object.',
         objectInit: 'class object()\n\nThis is the __init__ doc for object.',
         objectDir: '(method) def __dir__() -> Iterable[str]\n\nThis is the __dir__ doc for object.',
@@ -72,7 +71,6 @@
         c: 'class C\n\nThis is the class doc for C.',
         cInit: 'class C()\n\nThis is the class doc for C.',
         d: 'class D',
->>>>>>> f373653f
         dInit: 'class D()\n\nThis is the __init__ doc for D.',
     });
 }