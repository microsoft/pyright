--- conflicted
+++ resolved
@@ -85,11 +85,11 @@
         category: 'warning',
         message: `"${helper.getPathSep()}curses${helper.getPathSep()}ascii.py" is overriding the stdlib module "curses.ascii"`,
     },
-<<<<<<< HEAD
+    marker9: {
+        category: 'none',
+        message: undefined,
+    },
     marker10: {
-=======
-    marker9: {
->>>>>>> d697ac24
         category: 'none',
         message: undefined,
     },
