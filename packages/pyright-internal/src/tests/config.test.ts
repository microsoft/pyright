--- conflicted
+++ resolved
@@ -22,12 +22,8 @@
 import { Uri } from '../common/uri/uri';
 import { TestAccessHost } from './harness/testAccessHost';
 import { TestFileSystem } from './harness/vfs/filesystem';
-<<<<<<< HEAD
-import { deserialize, serialize } from '../backgroundThreadBase';
 import { AnalysisResults } from '../analyzer/analysis';
 import { existsSync } from 'fs';
-=======
->>>>>>> a2831b73
 
 function createAnalyzer(console?: ConsoleInterface) {
     const cons = console ?? new NullConsole();
@@ -317,7 +313,6 @@
 
     service.setOptions(commandLineOptions);
 
-<<<<<<< HEAD
     return {
         configOptions: service.test_getConfigOptions(commandLineOptions),
         analysisResult,
@@ -326,7 +321,7 @@
 
 test('BasicPyprojectTomlParsing', () => {
     const { configOptions, analysisResult } = setupPyprojectToml('src/tests/samples/project_with_pyproject_toml');
-    assert.strictEqual(configOptions.defaultPythonVersion!, PythonVersion.V3_9);
+    assert.strictEqual(configOptions.defaultPythonVersion!.toString(), pythonVersion3_9.toString());
     assert.strictEqual(configOptions.diagnosticRuleSet.reportMissingImports, 'error');
     assert.strictEqual(configOptions.diagnosticRuleSet.reportUnusedClass, 'warning');
     assert(analysisResult === undefined);
@@ -335,10 +330,6 @@
 test('basedPyprojectTomlParsing', () => {
     const { configOptions, analysisResult } = setupPyprojectToml('src/tests/samples/based_project_with_pyproject_toml');
     assert.strictEqual(configOptions.defaultPythonVersion!, PythonVersion.V3_9);
-=======
-    const configOptions = service.test_getConfigOptions(commandLineOptions);
-    assert.strictEqual(configOptions.defaultPythonVersion!.toString(), pythonVersion3_9.toString());
->>>>>>> a2831b73
     assert.strictEqual(configOptions.diagnosticRuleSet.reportMissingImports, 'error');
     assert.strictEqual(configOptions.diagnosticRuleSet.reportUnusedClass, 'warning');
     assert(analysisResult === undefined);
