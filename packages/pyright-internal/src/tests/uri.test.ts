--- conflicted
+++ resolved
@@ -392,8 +392,7 @@
     const uri10 = uri9.combinePaths('d', 'e');
     assert.equal(uri10.toString(), 'foo:///d/e');
     const uri11 = Uri.empty().combinePaths('d', 'e');
-<<<<<<< HEAD
-    assert.equal(uri11.toString(), Uri.empty().toString());
+    assert.equal(uri11.toString(), Uri.file(normalizeSlashes('/d/e')).toString());
     const uri12 = uri1.combinePaths('d', 'e', 'f/');
     assert.equal(uri12.toString(), 'file:///a/b/c.pyi/d/e/f');
 });
@@ -417,7 +416,7 @@
     const uri10 = uri9.combinePathsUnsafe('d', 'e');
     assert.equal(uri10.toString(), 'foo:///d/e');
     const uri11 = Uri.empty().combinePathsUnsafe('d', 'e');
-    assert.equal(uri11.toString(), Uri.empty().toString());
+    assert.equal(uri11.toString(), Uri.file(normalizeSlashes('/d/e')).toString());
     const uri12 = uri1.combinePathsUnsafe('d', 'e', 'f/');
     assert.equal(uri12.toString(), 'file:///a/b/c.pyi/d/e/f/');
 });
@@ -443,10 +442,7 @@
     const uri10 = uri9.resolvePaths('d', 'e');
     assert.equal(uri10.toString(), 'foo:///d/e');
     const uri11 = Uri.empty().resolvePaths('d', 'e');
-    assert.equal(uri11.toString(), Uri.empty().toString());
-=======
     assert.equal(uri11.toString(), Uri.file(normalizeSlashes('/d/e')).toString());
->>>>>>> 0fc56826
 });
 
 test('combinePaths non file', () => {
