--- conflicted
+++ resolved
@@ -1,14 +1,8 @@
 {
     "name": "vscode-pyright",
-<<<<<<< HEAD
     "displayName": "BasedPyright",
     "description": "VS Code static type checking for Python (but based)",
     "version": "1.1.0",
-=======
-    "displayName": "Pyright",
-    "description": "VS Code static type checking for Python",
-    "version": "1.1.350",
->>>>>>> 6149e25c
     "private": true,
     "license": "MIT",
     "author": {
