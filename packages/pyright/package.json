{
    "name": "pyright",
    "private": true,
    "displayName": "Pyright",
    "description": "Type checker for the Python language",
<<<<<<< HEAD
    "version": "1.4.0",
=======
    "version": "1.1.353",
>>>>>>> 1d658bb8
    "license": "MIT",
    "author": {
        "name": "Microsoft Corporation"
    },
    "publisher": "Microsoft Corporation",
    "engines": {
        "node": ">=14.0.0"
    },
    "repository": {
        "type": "git",
        "url": "https://github.com/Microsoft/pyright",
        "directory": "packages/pyright"
    },
    "scripts": {
        "build": "webpack --mode production --progress",
        "clean": "shx rm -rf ./dist ./out README.md LICENSE.txt",
        "prepack": "npm run clean && shx cp ../../README.md . && shx cp ../../LICENSE.txt . && npm run build",
        "webpack": "webpack --mode development --progress"
    },
    "optionalDependencies": {
        "fsevents": "~2.3.3"
    },
    "devDependencies": {
        "@types/node": "^17.0.45",
        "copy-webpack-plugin": "^11.0.0",
        "esbuild-loader": "^3.2.0",
        "shx": "^0.3.4",
        "ts-loader": "^9.5.1",
        "typescript": "~5.2",
        "webpack": "^5.90.1",
        "webpack-cli": "^5.1.4"
    },
    "files": [
        "/dist",
        "LICENSE.txt"
    ],
    "main": "index.js",
    "bin": {
        "pyright": "index.js",
        "pyright-langserver": "langserver.index.js"
    }
}<|MERGE_RESOLUTION|>--- conflicted
+++ resolved
@@ -3,11 +3,7 @@
     "private": true,
     "displayName": "Pyright",
     "description": "Type checker for the Python language",
-<<<<<<< HEAD
     "version": "1.4.0",
-=======
-    "version": "1.1.353",
->>>>>>> 1d658bb8
     "license": "MIT",
     "author": {
         "name": "Microsoft Corporation"
