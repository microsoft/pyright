--- conflicted
+++ resolved
@@ -11,11 +11,7 @@
 
 import * as fs from 'fs';
 import * as path from 'path';
-<<<<<<< HEAD
-import { commands, ExtensionContext, extensions, Position, Range, TextEditor, TextEditorEdit, Uri } from 'vscode';
-=======
 import { commands, extensions, ExtensionContext, Position, Range, TextEditor, TextEditorEdit, Uri } from 'vscode';
->>>>>>> 93e1fc73
 import {
     CancellationToken,
     ConfigurationParams,
