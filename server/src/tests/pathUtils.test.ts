/*
* pathUtils.test.ts
* Copyright (c) Microsoft Corporation.
* Licensed under the MIT license.
* Author: Eric Traut
*
* Unit tests for pathUtils module.
*/

import * as assert from 'assert';
import * as path from 'path';

import {
    combinePaths, ensureTrailingDirectorySeparator, getFileExtension,
    getFileName, getPathComponents,
    getWildcardRegexPattern, getWildcardRoot, hasTrailingDirectorySeparator, stripFileExtension,
    stripTrailingDirectorySeparator,
    normalizeSlashes,
    getRegexEscapedSeparator,
    reducePathComponents,
    combinePathComponents,
    resolvePaths,
    comparePaths,
    containsPath,
    changeAnyExtension,
    getAnyExtensionFromPath,
    getBaseFileName,
    getRelativePathFromDirectory,
    comparePathsCaseSensitive,
    comparePathsCaseInsensitive,
    isRootedDiskPath
} from '../common/pathUtils';
import { Comparison } from '../common/core';

test('getPathComponents1', () => {
    const components = getPathComponents('');

    assert.equal(components.length, 1);
    assert.equal(components[0], '');
});

test('getPathComponents2', () => {
    const components = getPathComponents('/users/');

    assert.equal(components.length, 2);
    assert.equal(components[0], path.sep);
    assert.equal(components[1], 'users');
});

test('getPathComponents3', () => {
    const components = getPathComponents('/users/hello.py');

    assert.equal(components.length, 3);
    assert.equal(components[0], path.sep);
    assert.equal(components[1], 'users');
    assert.equal(components[2], 'hello.py');
});

test('getPathComponents4', () => {
    const components = getPathComponents('/users/hello/../');

    assert.equal(components.length, 2);
    assert.equal(components[0], path.sep);
    assert.equal(components[1], 'users');
});

test('getPathComponents5', () => {
    const components = getPathComponents('./hello.py');

    assert.equal(components.length, 2);
    assert.equal(components[0], '');
    assert.equal(components[1], 'hello.py');
});

test('combinePaths1', () => {
    const p = combinePaths('/user', '1', '2', '3');

<<<<<<< HEAD
    assert.equal(path, normalizeSlashes('/user/1/2/3'));
=======
    assert.equal(p, path.join(path.sep, 'user', '1', '2', '3'));
>>>>>>> eaae58b3
});

test('ensureTrailingDirectorySeparator1', () => {
    const p = ensureTrailingDirectorySeparator('hello');

<<<<<<< HEAD
    assert.equal(path, normalizeSlashes('hello/'));
=======
    assert.equal(p, `hello${path.sep}`);
>>>>>>> eaae58b3
});

test('hasTrailingDirectorySeparator1', () => {
    assert(!hasTrailingDirectorySeparator('hello'));
    assert(hasTrailingDirectorySeparator('hello/'));
    assert(hasTrailingDirectorySeparator('hello\\'));
});

test('stripTrailingDirectorySeparator1', () => {
    const path = stripTrailingDirectorySeparator('hello/');

    assert.equal(path, 'hello');
});

test('getFileExtension1', () => {
    const ext = getFileExtension('blah/hello.JsOn');

    assert.equal(ext, '.JsOn');
});

test('getFileName1', () => {
    const fileName = getFileName('blah/HeLLo.JsOn');

    assert.equal(fileName, 'HeLLo.JsOn');
});

test('stripFileExtension', () => {
    const path = stripFileExtension('blah/HeLLo.JsOn');

    assert.equal(path, 'blah/HeLLo');
});

test('getWildcardRegexPattern1', () => {
    const pattern = getWildcardRegexPattern('/users/me', './blah/');
    const sep = getRegexEscapedSeparator();
    assert.equal(pattern, `${sep}users${sep}me${sep}blah`);
});

test('getWildcardRegexPattern2', () => {
    const pattern = getWildcardRegexPattern('/users/me', './**/*.py?/');
    const sep = getRegexEscapedSeparator();

    assert.equal(pattern, `${sep}users${sep}me(${sep}[^${sep}.][^${sep}]*)*?${sep}[^${sep}]*\\.py[^${sep}]`);
});

test('getWildcardRoot1', () => {
    const p = getWildcardRoot('/users/me', './blah/');

<<<<<<< HEAD
    assert.equal(path, normalizeSlashes('/users/me/blah'));
=======
    assert.equal(p, path.join(path.sep, 'users', 'me', 'blah'));
>>>>>>> eaae58b3
});

test('getWildcardRoot2', () => {
    const p = getWildcardRoot('/users/me', './**/*.py?/');

<<<<<<< HEAD
    assert.equal(path, normalizeSlashes('/users/me'));
});

test('reducePathComponentsEmpty', () => {
    assert.equal(reducePathComponents([]).length, 0);
});

test('reducePathComponents', () => {
    assert.deepEqual(reducePathComponents(getPathComponents("/a/b/../c/.")), [path.sep, 'a', 'c']);
});

test('combinePathComponentsEmpty', () => {
    assert.equal(combinePathComponents([]), "");
});

test('combinePathComponentsAbsolute', () => {
    assert.equal(combinePathComponents(["/", "a", "b"]), normalizeSlashes("/a/b"));
});

test('combinePathComponents', () => {
    assert.equal(combinePathComponents(["a", "b"]), normalizeSlashes("a/b"));
});

test('resolvePath1', () => {
    assert.equal(resolvePaths("/path", "to", "file.ext"), normalizeSlashes("/path/to/file.ext"));
});

test('resolvePath2', () => {
    assert.equal(resolvePaths("/path", "to", "..", "from", "file.ext/"), normalizeSlashes("/path/from/file.ext/"));
});

test('comparePaths1', () => {
    assert.equal(comparePaths("/A/B/C", "\\a\\b\\c"), Comparison.LessThan);
});

test('comparePaths2', () => {
    assert.equal(comparePaths("/A/B/C", "\\a\\b\\c", true), Comparison.EqualTo);
});

test('comparePaths3', () => {
    assert.equal(comparePaths("/A/B/C", "/a/c/../b/./c", true), Comparison.EqualTo);
});

test('comparePaths4', () => {
    assert.equal(comparePaths("/a/b/c", "/a/c/../b/./c", "current\\path\\", false), Comparison.EqualTo);
});

test('comparePaths5', () => {
    assert.equal(comparePaths("/a/b/c/", "/a/b/c"), Comparison.GreaterThan);
});

test('containsPath1', () => {
    assert.equal(containsPath("/a/b/c/", "/a/d/../b/c/./d"), true);
});

test('containsPath2', () => {
    assert.equal(containsPath("/", "\\a"), true);
});

test('containsPath3', () => {
    assert.equal(containsPath("/a", "/A/B", true), true);
});

test('changeAnyExtension1', () => {
    assert.equal(changeAnyExtension("/path/to/file.ext", ".js", [".ext", ".ts"], true), "/path/to/file.js");
});

test('changeAnyExtension2', () => {
    assert.equal(changeAnyExtension("/path/to/file.ext", ".js"), "/path/to/file.js");
});

test('changeAnyExtension3', () => {
    assert.equal(changeAnyExtension("/path/to/file.ext", ".js", ".ts", false), "/path/to/file.ext");
});

test('changeAnyExtension1', () => {
    assert.equal(getAnyExtensionFromPath("/path/to/file.ext"), ".ext");
});

test('changeAnyExtension2', () => {
    assert.equal(getAnyExtensionFromPath("/path/to/file.ext", ".ts", true), "");
});

test('changeAnyExtension3', () => {
    assert.equal(getAnyExtensionFromPath("/path/to/file.ext", [".ext", ".ts"], true), ".ext");
});

test('getBaseFileName1', () => {
    assert.equal(getBaseFileName("/path/to/file.ext"), "file.ext");
});

test('getBaseFileName2', () => {
    assert.equal(getBaseFileName("/path/to/"), "to");
});

test('getBaseFileName3', () => {
    assert.equal(getBaseFileName("c:/"), "");
});

test('getBaseFileName4', () => {
    assert.equal(getBaseFileName("/path/to/file.ext", [".ext"], true), "file");
});

test('getRelativePathFromDirectory1', () => {
    assert.equal(getRelativePathFromDirectory("/a", "/a/b/c/d", true), normalizeSlashes("b/c/d"));
});

test('getRelativePathFromDirectory2', () => {
    assert.equal(getRelativePathFromDirectory("/a", "/b/c/d", true), normalizeSlashes("../b/c/d"));
});

test('comparePathsCaseSensitive', () => {
    assert.equal(comparePathsCaseSensitive("/a/b/C", "/a/b/c"), Comparison.LessThan);
});

test('comparePathsCaseInsensitive', () => {
    assert.equal(comparePathsCaseInsensitive("/a/b/C", "/a/b/c"), Comparison.EqualTo);
});

test('isRootedDiskPath1', () => {
    assert(isRootedDiskPath(normalizeSlashes("C:/a/b")));
});

test('isRootedDiskPath2', () => {
    assert(isRootedDiskPath(normalizeSlashes("/")));
});

test('isRootedDiskPath3', () => {
    assert(!isRootedDiskPath(normalizeSlashes("a/b")));
});

test('isDiskPathRoot1', () => {
    assert(isRootedDiskPath(normalizeSlashes("/")));
});

test('isDiskPathRoot2', () => {
    assert(isRootedDiskPath(normalizeSlashes("c:/")));
});

test('isDiskPathRoot3', () => {
    assert(!isRootedDiskPath(normalizeSlashes("c:")));
=======
    assert.equal(p, path.join(path.sep, 'users', 'me'));
>>>>>>> eaae58b3
});<|MERGE_RESOLUTION|>--- conflicted
+++ resolved
@@ -75,21 +75,13 @@
 test('combinePaths1', () => {
     const p = combinePaths('/user', '1', '2', '3');
 
-<<<<<<< HEAD
-    assert.equal(path, normalizeSlashes('/user/1/2/3'));
-=======
-    assert.equal(p, path.join(path.sep, 'user', '1', '2', '3'));
->>>>>>> eaae58b3
+    assert.equal(p, normalizeSlashes('/user/1/2/3'));
 });
 
 test('ensureTrailingDirectorySeparator1', () => {
     const p = ensureTrailingDirectorySeparator('hello');
 
-<<<<<<< HEAD
-    assert.equal(path, normalizeSlashes('hello/'));
-=======
-    assert.equal(p, `hello${path.sep}`);
->>>>>>> eaae58b3
+    assert.equal(p, normalizeSlashes('hello/'));
 });
 
 test('hasTrailingDirectorySeparator1', () => {
@@ -138,18 +130,13 @@
 test('getWildcardRoot1', () => {
     const p = getWildcardRoot('/users/me', './blah/');
 
-<<<<<<< HEAD
-    assert.equal(path, normalizeSlashes('/users/me/blah'));
-=======
-    assert.equal(p, path.join(path.sep, 'users', 'me', 'blah'));
->>>>>>> eaae58b3
+    assert.equal(p, normalizeSlashes('/users/me/blah'));
 });
 
 test('getWildcardRoot2', () => {
     const p = getWildcardRoot('/users/me', './**/*.py?/');
 
-<<<<<<< HEAD
-    assert.equal(path, normalizeSlashes('/users/me'));
+    assert.equal(p, normalizeSlashes('/users/me'));
 });
 
 test('reducePathComponentsEmpty', () => {
@@ -290,7 +277,4 @@
 
 test('isDiskPathRoot3', () => {
     assert(!isRootedDiskPath(normalizeSlashes("c:")));
-=======
-    assert.equal(p, path.join(path.sep, 'users', 'me'));
->>>>>>> eaae58b3
 });