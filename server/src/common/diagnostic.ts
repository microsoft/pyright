--- conflicted
+++ resolved
@@ -1,16 +1,4 @@
 /*
-<<<<<<< HEAD
- * diagnostics.ts
- * Copyright (c) Microsoft Corporation.
- * Licensed under the MIT license.
- * Author: Eric Traut
- *
- * Class that represents errors and warnings.
- */
-
-import { Position, Range } from 'vscode-languageserver';
-import { Commands } from '../commands/commands';
-=======
 * diagnostics.ts
 * Copyright (c) Microsoft Corporation.
 * Licensed under the MIT license.
@@ -18,9 +6,9 @@
 *
 * Class that represents errors and warnings.
 */
-import { CommandId } from '../definitions/commands';
+
+import { Commands } from '../commands/commands';
 import { Range } from './textRange';
->>>>>>> 8d719f09
 
 export const enum DiagnosticCategory {
     Error,
