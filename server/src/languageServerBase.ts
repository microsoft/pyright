--- conflicted
+++ resolved
@@ -24,13 +24,8 @@
 import { combinePaths, convertPathToUri, convertUriToPath, getDirectoryPath, normalizePath } from './common/pathUtils';
 import { Position, Range } from './common/textRange';
 import { createFromRealFileSystem, VirtualFileSystem } from './common/vfs';
-<<<<<<< HEAD
-import { CommandId } from './definitions/commands';
-import { CompletionItemData } from './languageService/completionProvider';
-=======
 import { CompletionItemData } from './languageService/completionProvider';
 import { WorkspaceMap } from './workspaceMap';
->>>>>>> 3d8257f2
 
 export interface ServerSettings {
     venvPath?: string;
