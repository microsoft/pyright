--- conflicted
+++ resolved
@@ -57,16 +57,10 @@
     private _isDisplayingProgress = false;
     private _defaultWorkspacePath = '<default>';
 
-<<<<<<< HEAD
-    constructor(private _productName: string, rootDirectory?: string, configFileName?: string) {
-        this._configFileName = configFileName;
+    constructor(private _productName: string, rootDirectory?: string) {
         this._connection.console.log(`${ _productName } language server starting`);
         // virtual file system to be used. initialized to real file system by default. but can't be overritten
         this._fs = createFromRealFileSystem(this._connection.console);
-=======
-    constructor(private _productName: string, rootDirectory?: string) {
-        this._connection.console.log(`${_productName} language server starting`);
->>>>>>> eaae58b3
         // Stash the base directory into a global variable.
         (global as any).__rootDirectory = rootDirectory ? rootDirectory : getDirectoryPath(__dirname);
         // Make the text document manager listen on the connection
@@ -97,13 +91,8 @@
     // Creates a service instance that's used for analyzing a
     // program within a workspace.
     private _createAnalyzerService(name: string): AnalyzerService {
-<<<<<<< HEAD
         this._connection.console.log(`Starting service instance "${ name }"`);
-        const service = new AnalyzerService(name, this._fs, this._connection.console, undefined, this._configFileName);
-=======
-        this._connection.console.log(`Starting service instance "${name}"`);
-        const service = new AnalyzerService(name, this._connection.console);
->>>>>>> eaae58b3
+        const service = new AnalyzerService(name, this._fs, this._connection.console);
 
         // Don't allow the analysis engine to go too long without
         // reporting results. This will keep it responsive.
@@ -151,11 +140,7 @@
     private _createTypeStubService(importName: string): AnalyzerService {
 
         this._connection.console.log('Starting type stub service instance');
-<<<<<<< HEAD
-        const service = new AnalyzerService('Type stub', this._fs, this._connection.console, undefined, this._configFileName);
-=======
-        const service = new AnalyzerService('Type stub', this._connection.console);
->>>>>>> eaae58b3
+        const service = new AnalyzerService('Type stub', this._fs, this._connection.console);
 
         service.setMaxAnalysisDuration({
             openFilesTimeInMs: 500,
