/*
* service.ts
* Copyright (c) Microsoft Corporation.
* Licensed under the MIT license.
* Author: Eric Traut
*
* A persistent service that is able to analyze a collection of
* Python files.
*/
import * as assert from 'assert';
import { CompletionItem, CompletionList, DocumentSymbol, SymbolInformation } from 'vscode-languageserver';

import { CommandLineOptions } from '../common/commandLineOptions';
import { ConfigOptions } from '../common/configOptions';
import { ConsoleInterface, StandardConsole } from '../common/console';
import { Diagnostic } from '../common/diagnostic';
import { FileDiagnostics } from '../common/diagnosticSink';
import { FileEditAction, TextEditAction } from '../common/editAction';
import {
    combinePaths, FileSpec, forEachAncestorDirectory, getDirectoryPath,
    getFileName, getFileSpec, getFileSystemEntries, isDirectory,
    normalizePath, stripFileExtension
} from '../common/pathUtils';
import { Duration, timingStats } from '../common/timing';
import { HoverResults } from '../languageService/hoverProvider';
import { SignatureHelpResults } from '../languageService/signatureHelpProvider';
import { ImportedModuleDescriptor, ImportResolver } from './importResolver';
import { MaxAnalysisTime, Program } from './program';
import * as PythonPathUtils from './pythonPathUtils';
import { LineAndColumn, LineAndColumnRange, DocumentLineAndColumnRange } from '../common/textRange';
import { VirtualFileSystem, FileWatcher } from '../common/vfs';

<<<<<<< HEAD
const _isMacintosh = process.platform === 'darwin';
const _isLinux = process.platform === 'linux';
=======
const _defaultConfigFileName = 'pyrightconfig.json';
>>>>>>> 7dc0e393

export { MaxAnalysisTime } from './program';

export interface AnalysisResults {
    diagnostics: FileDiagnostics[];
    filesInProgram: number;
    checkingOnlyOpenFiles: boolean;
    filesRequiringAnalysis: number;
    fatalErrorOccurred: boolean;
    configParseErrorOccurred: boolean;
    elapsedTime: number;
}

export type AnalysisCompleteCallback = (results: AnalysisResults) => void;

export class AnalyzerService {
    private _instanceName: string;
    private _program: Program;
    private _configOptions: ConfigOptions;
    private _importResolver: ImportResolver;
    private _executionRootPath: string;
    private _typeStubTargetImportName: string | undefined;
    private _typeStubTargetPath: string | undefined;
    private _typeStubTargetIsSingleFile = false;
    private _console: ConsoleInterface;
    private _sourceFileWatcher: FileWatcher | undefined;
    private _reloadConfigTimer: any;
    private _configFilePath: string | undefined;
    private _configFileWatcher: FileWatcher | undefined;
    private _onCompletionCallback: AnalysisCompleteCallback | undefined;
    private _watchForSourceChanges = false;
    private _verboseOutput = false;
    private _maxAnalysisTime?: MaxAnalysisTime;
    private _analyzeTimer: any;
    private _requireTrackedFileUpdate = true;
    private _lastUserInteractionTime = Date.now();
    private _configFileName: string;

<<<<<<< HEAD
    constructor(instanceName: string, console?: ConsoleInterface, configFileName?: string) {
=======
    constructor(instanceName: string, fs: VirtualFileSystem, console?: ConsoleInterface, configOptions?: ConfigOptions) {
>>>>>>> 7dc0e393
        this._instanceName = instanceName;
        this._console = console || new StandardConsole();
        this._configOptions = configOptions ?? new ConfigOptions(process.cwd());
        this._importResolver = new ImportResolver(fs, this._configOptions);
        this._program = new Program(this._importResolver, this._configOptions, this._console);
        this._executionRootPath = '';
        this._typeStubTargetImportName = undefined;
        this._configFileName = configFileName || 'pyrightconfig.json';
    }

    dispose() {
        this._removeSourceFileWatchers();
        this._removeConfigFileWatcher();
        this._clearReloadConfigTimer();
        this._clearReanalysisTimer();
    }

    setCompletionCallback(callback: AnalysisCompleteCallback | undefined): void {
        this._onCompletionCallback = callback;
    }

    setMaxAnalysisDuration(maxAnalysisTime?: MaxAnalysisTime) {
        this._maxAnalysisTime = maxAnalysisTime;
    }

    setOptions(commandLineOptions: CommandLineOptions): void {
        this._watchForSourceChanges = !!commandLineOptions.watch;
        this._verboseOutput = !!commandLineOptions.verboseOutput;
        this._configOptions = this._getConfigOptions(commandLineOptions);
        this._program.setConfigOptions(this._configOptions);
        this._typeStubTargetImportName = commandLineOptions.typeStubTargetImportName;

        this._executionRootPath = normalizePath(combinePaths(
            commandLineOptions.executionRoot, this._configOptions.projectRoot));
        this._applyConfigOptions();
    }

    setFileOpened(path: string, version: number | null, contents: string) {
        this._program.setFileOpened(path, version, contents);
        this._scheduleReanalysis(false);
    }

    updateOpenFileContents(path: string, version: number | null, contents: string) {
        this._program.setFileOpened(path, version, contents);
        this._program.markFilesDirty([path]);
        this._scheduleReanalysis(false);
    }

    setFileClosed(path: string) {
        const fileDiagnostics = this._program.setFileClosed(path);
        this._reportDiagnosticsForRemovedFiles(fileDiagnostics);
        this._scheduleReanalysis(false);
    }

    getDefinitionForPosition(filePath: string, position: LineAndColumn):
        DocumentLineAndColumnRange[] | undefined {

        return this._program.getDefinitionsForPosition(filePath, position);
    }

    getReferencesForPosition(filePath: string, position: LineAndColumn,
        includeDeclaration: boolean): DocumentLineAndColumnRange[] | undefined {

        return this._program.getReferencesForPosition(filePath, position, includeDeclaration);
    }

    addSymbolsForDocument(filePath: string, symbolList: DocumentSymbol[]) {
        this._program.addSymbolsForDocument(filePath, symbolList);
    }

    addSymbolsForWorkspace(symbolList: SymbolInformation[], query: string) {
        this._program.addSymbolsForWorkspace(symbolList, query);
    }

    getHoverForPosition(filePath: string, position: LineAndColumn):
        HoverResults | undefined {

        return this._program.getHoverForPosition(filePath, position);
    }

    getSignatureHelpForPosition(filePath: string, position: LineAndColumn):
        SignatureHelpResults | undefined {

        return this._program.getSignatureHelpForPosition(filePath, position);
    }

    getCompletionsForPosition(filePath: string, position: LineAndColumn,
        workspacePath: string): CompletionList | undefined {

        return this._program.getCompletionsForPosition(filePath, position, workspacePath);
    }

    resolveCompletionItem(filePath: string, completionItem: CompletionItem) {
        this._program.resolveCompletionItem(filePath, completionItem);
    }

    performQuickAction(filePath: string, command: string, args: any[]): TextEditAction[] | undefined {
        return this._program.performQuickAction(filePath, command, args);
    }

    renameSymbolAtPosition(filePath: string, position: LineAndColumn,
        newName: string): FileEditAction[] | undefined {

        return this._program.renameSymbolAtPosition(filePath, position, newName);
    }

    printStats() {
        this._console.log('');
        this._console.log('Analysis stats');

        const fileCount = this._program.getFileCount();
        this._console.log('Total files analyzed: ' + fileCount.toString());
    }

    printDependencies(verbose: boolean) {
        this._program.printDependencies(this._executionRootPath, verbose);
    }

    test_getConfigOptions(commandLineOptions: CommandLineOptions): ConfigOptions {
        return this._getConfigOptions(commandLineOptions);
    }

    test_getFileNamesFromFileSpecs(): string[] {
        return this._getFileNamesFromFileSpecs();
    }

    getDiagnosticsForRange(filePath: string, range: LineAndColumnRange): Diagnostic[] {
        return this._program.getDiagnosticsForRange(filePath, this._configOptions, range);
    }

    recordUserInteractionTime() {
        this._lastUserInteractionTime = Date.now();

        // If we have a pending timer for reanalysis, cancel it
        // and reschedule for some time in the future.
        if (this._analyzeTimer) {
            this._scheduleReanalysis(false);
        }
    }

    // Calculates the effective options based on the command-line options,
    // an optional config file, and default values.
    private _getConfigOptions(commandLineOptions: CommandLineOptions): ConfigOptions {
        let projectRoot = commandLineOptions.executionRoot;
        let configFilePath: string | undefined;

        if (commandLineOptions.fileSpecs && commandLineOptions.fileSpecs.length > 0) {
            // If file specs were passed in to the command line, no config file
            // will be used. In this case, all file specs are assumed to be
            // relative to the current working directory.
            if (commandLineOptions.configFilePath) {
                this._console.log('Project cannot be mixed with source files on a command line.');
            }
        } else if (commandLineOptions.configFilePath) {
            // If the config file path was specified, determine whether it's
            // a directory (in which case the default config file name is assumed)
            // or a file.
            configFilePath = combinePaths(commandLineOptions.executionRoot,
                normalizePath(commandLineOptions.configFilePath));
            if (!this._fs.existsSync(configFilePath)) {
                this._console.log(`Configuration file not found at ${ configFilePath }.`);
                configFilePath = commandLineOptions.executionRoot;
            } else {
                if (configFilePath.toLowerCase().endsWith('.json')) {
                    projectRoot = getDirectoryPath(configFilePath);
                } else {
                    projectRoot = configFilePath;
<<<<<<< HEAD
                    configFilePath = combinePaths(configFilePath, this._configFileName);
                    if (!fs.existsSync(configFilePath)) {
=======
                    configFilePath = combinePaths(configFilePath, _defaultConfigFileName);
                    if (!this._fs.existsSync(configFilePath)) {
>>>>>>> 7dc0e393
                        this._console.log(`Configuration file not found at ${ configFilePath }.`);
                        configFilePath = undefined;
                    }
                }
            }
        } else if (projectRoot) {
            configFilePath = this._findConfigFile(projectRoot);
            if (configFilePath) {
                projectRoot = getDirectoryPath(configFilePath);
            } else {
                this._console.log(`No configuration file found.`);
                configFilePath = undefined;
            }
        }

        const configOptions = new ConfigOptions(projectRoot);
        const defaultExcludes = ['**/node_modules', '**/__pycache__', '.venv', '.git'];

        if (commandLineOptions.fileSpecs.length > 0) {
            commandLineOptions.fileSpecs.forEach(fileSpec => {
                configOptions.include.push(getFileSpec(projectRoot, fileSpec));
            });
        } else if (!configFilePath) {
            // If no config file was found and there are no explicit include
            // paths specified, assume the caller wants to include all source
            // files under the execution root path.
            if (commandLineOptions.executionRoot) {
                configOptions.include.push(getFileSpec(commandLineOptions.executionRoot, '.'));

                // Add a few common excludes to avoid long scan times.
                defaultExcludes.forEach(exclude => {
                    configOptions.exclude.push(getFileSpec(commandLineOptions.executionRoot, exclude));
                });
            }
        }

        this._configFilePath = configFilePath;

        // If we found a config file, parse it to compute the effective options.
        if (configFilePath) {
            this._console.log(`Loading configuration file at ${ configFilePath }`);
            const configJsonObj = this._parseConfigFile(configFilePath);
            if (configJsonObj) {
                configOptions.initializeFromJson(configJsonObj, this._console);

                const configFileDir = getDirectoryPath(configFilePath);

                // If no include paths were provided, assume that all files within
                // the project should be included.
                if (configOptions.include.length === 0) {
                    this._console.log(`No include entries specified; assuming ${ configFilePath }`);
                    configOptions.include.push(getFileSpec(configFileDir, '.'));
                }

                // If there was no explicit set of excludes, add a few common ones to avoid long scan times.
                if (configOptions.exclude.length === 0) {
                    defaultExcludes.forEach(exclude => {
                        this._console.log(`Auto-excluding ${ exclude }`);
                        configOptions.exclude.push(getFileSpec(configFileDir, exclude));
                    });
                }
            }
            this._updateConfigFileWatcher();
        }

        const reportDuplicateSetting = (settingName: string) => {
            const settingSource = commandLineOptions.fromVsCodeExtension ?
                'the VS Code settings' : 'a command-line option';
            this._console.log(
                `The ${ settingName } has been specified in both the config file and ` +
                `${ settingSource }. The value in the config file (${ configOptions.venvPath }) ` +
                `will take precedence`);
        };

        // Apply the command-line options if the corresponding
        // item wasn't already set in the config file. Report any
        // duplicates.
        if (commandLineOptions.venvPath) {
            if (!configOptions.venvPath) {
                configOptions.venvPath = commandLineOptions.venvPath;
            } else {
                reportDuplicateSetting('venvPath');
            }
        }

        if (commandLineOptions.pythonPath) {
            this._console.log(`Setting pythonPath for service "${ this._instanceName }": ` +
                `"${ commandLineOptions.pythonPath }"`);
            configOptions.pythonPath = commandLineOptions.pythonPath;
        }

        if (commandLineOptions.typeshedPath) {
            if (!configOptions.typeshedPath) {
                configOptions.typeshedPath = commandLineOptions.typeshedPath;
            } else {
                reportDuplicateSetting('typeshedPath');
            }
        }

        configOptions.verboseOutput = !!commandLineOptions.verboseOutput;
        configOptions.checkOnlyOpenFiles = !!commandLineOptions.checkOnlyOpenFiles;
        configOptions.useLibraryCodeForTypes = !!commandLineOptions.useLibraryCodeForTypes;

        // Do some sanity checks on the specified settings and report missing
        // or inconsistent information.
        if (configOptions.venvPath) {
            if (!this._fs.existsSync(configOptions.venvPath) || !isDirectory(this._fs, configOptions.venvPath)) {
                this._console.log(
                    `venvPath ${ configOptions.venvPath } is not a valid directory.`);
            }

            if (configOptions.defaultVenv) {
                const fullVenvPath = combinePaths(configOptions.venvPath, configOptions.defaultVenv);

                if (!this._fs.existsSync(fullVenvPath) || !isDirectory(this._fs, fullVenvPath)) {
                    this._console.log(
                        `venv ${ configOptions.defaultVenv } subdirectory not found ` +
                        `in venv path ${ configOptions.venvPath }.`);
                } else {
                    const importFailureInfo: string[] = [];
                    if (PythonPathUtils.findPythonSearchPaths(this._fs, configOptions, undefined, importFailureInfo) === undefined) {
                        this._console.log(
                            `site-packages directory cannot be located for venvPath ` +
                            `${ configOptions.venvPath } and venv ${ configOptions.defaultVenv }.`);

                        if (configOptions.verboseOutput) {
                            importFailureInfo.forEach(diag => {
                                this._console.log(`  ${ diag }`);
                            });
                        }
                    }
                }
            }
        } else {
            const importFailureInfo: string[] = [];
            const pythonPaths = PythonPathUtils.getPythonPathFromPythonInterpreter(this._fs, configOptions.pythonPath, importFailureInfo);
            if (pythonPaths.length === 0) {
                if (configOptions.verboseOutput) {
                    this._console.log(
                        `No search paths found for configured python interpreter.`);
                }
            } else {
                if (configOptions.verboseOutput) {
                    this._console.log(
                        `Search paths found for configured python interpreter:`);
                    pythonPaths.forEach(path => {
                        this._console.log(`  ${ path }`);
                    });
                }
            }

            if (configOptions.verboseOutput) {
                if (importFailureInfo.length > 0) {
                    this._console.log(
                        `When attempting to get search paths from python interpreter:`);
                    importFailureInfo.forEach(diag => {
                        this._console.log(`  ${ diag }`);
                    });
                }
            }
        }

        // Is there a reference to a venv? If so, there needs to be a valid venvPath.
        if (configOptions.defaultVenv || configOptions.executionEnvironments.find(e => !!e.venv)) {
            if (!configOptions.venvPath) {
                this._console.log(
                    `venvPath not specified, so venv settings will be ignored.`);
            }
        }

        if (configOptions.typeshedPath) {
            if (!this._fs.existsSync(configOptions.typeshedPath) || !isDirectory(this._fs, configOptions.typeshedPath)) {
                this._console.log(
                    `typeshedPath ${ configOptions.typeshedPath } is not a valid directory.`);
            }
        }

        if (configOptions.typingsPath) {
            if (!this._fs.existsSync(configOptions.typingsPath) || !isDirectory(this._fs, configOptions.typingsPath)) {
                this._console.log(
                    `typingsPath ${ configOptions.typingsPath } is not a valid directory.`);
            }
        }

        return configOptions;
    }

    writeTypeStub() {
        const typingsPath = this._configOptions.typingsPath;
        if (!this._typeStubTargetPath || !this._typeStubTargetImportName) {
            const errMsg = `Import '${ this._typeStubTargetImportName }'` +
                ` could not be resolved`;
            this._console.error(errMsg);
            throw new Error(errMsg);
        }

        if (!typingsPath) {
            // We should never get here because we always generate a
            // default typings path if none was specified.
            const errMsg = 'No typings path was specified';
            this._console.log(errMsg);
            throw new Error(errMsg);
        }

        const typeStubInputTargetParts = this._typeStubTargetImportName.split('.');
        if (typeStubInputTargetParts[0].length === 0) {
            // We should never get here because the import resolution
            // would have failed.
            const errMsg = `Import '${ this._typeStubTargetImportName }'` +
                ` could not be resolved`;
            this._console.error(errMsg);
            throw new Error(errMsg);
        }

        try {
            // Generate a new typings directory if necessary.
            if (!this._fs.existsSync(typingsPath)) {
                this._fs.mkdirSync(typingsPath);
            }
        } catch (e) {
            const errMsg = `Could not create typings directory '${ typingsPath }'`;
            this._console.error(errMsg);
            throw new Error(errMsg);
        }

        // Generate a typings subdirectory.
        const typingsSubdirPath = combinePaths(typingsPath, typeStubInputTargetParts[0]);
        try {
            // Generate a new typings subdirectory if necessary.
            if (!this._fs.existsSync(typingsSubdirPath)) {
                this._fs.mkdirSync(typingsSubdirPath);
            }
        } catch (e) {
            const errMsg = `Could not create typings subdirectory '${ typingsSubdirPath }'`;
            this._console.error(errMsg);
            throw new Error(errMsg);
        }

        this._program.writeTypeStub(this._typeStubTargetPath, this._typeStubTargetIsSingleFile, typingsSubdirPath);
    }

    // This is called after a new type stub has been created. It allows
    // us to invalidate caches and force reanalysis of files that potentially
    // are affected by the appearance of a new type stub.
    handlePostCreateTypeStub() {
        // Make sure the import resolver doesn't have invalid
        // cached entries.
        this._importResolver.invalidateCache();

        // Mark all files with one or more errors dirty.
        this._program.markAllFilesDirty(true);
    }

    private get _fs() {
        return this._importResolver.fileSystem;
    }

    private _findConfigFile(searchPath: string): string | undefined {
        return forEachAncestorDirectory(searchPath, ancestor => {
<<<<<<< HEAD
            const fileName = combinePaths(ancestor, this._configFileName);
            return fs.existsSync(fileName) ? fileName : undefined;
=======
            const fileName = combinePaths(ancestor, _defaultConfigFileName);
            return this._fs.existsSync(fileName) ? fileName : undefined;
>>>>>>> 7dc0e393
        });
    }

    private _parseConfigFile(configPath: string): any | undefined {
        let configContents = '';
        let parseAttemptCount = 0;

        while (true) {
            // Attempt to read the config file contents.
            try {
                configContents = this._fs.readFileSync(configPath, 'utf8');
            } catch {
                this._console.log(`Config file "${ configPath }" could not be read.`);
                this._reportConfigParseError();
                return undefined;
            }

            // Attempt to parse the config file.
            let configObj: any;
            let parseFailed = false;
            try {
                configObj = JSON.parse(configContents);
                return configObj;
            } catch {
                parseFailed = true;
            }

            if (!parseFailed) {
                break;
            }

            // If we attempt to read the config file immediately after it
            // was saved, it may have been partially written when we read it,
            // resulting in parse errors. We'll give it a little more time and
            // try again.
            if (parseAttemptCount++ >= 5) {
                this._console.log(`Config file "${ configPath }" could not be parsed. Verify that JSON is correct.`);
                this._reportConfigParseError();
                return undefined;
            }
        }
    }

    private _getFileNamesFromFileSpecs(): string[] {
        // Use a map to generate a list of unique files.
        const fileMap = new Map<string, string>();

        timingStats.findFilesTime.timeOperation(() => {
            const matchedFiles = this._matchFiles(this._configOptions.include,
                this._configOptions.exclude);

            for (const file of matchedFiles) {
                fileMap.set(file, file);
            }
        });

        return [...fileMap.values()];
    }

    // If markFilesDirtyUnconditionally is true, we need to reparse
    // and reanalyze all files in the program. If false, we will
    // reparse and reanalyze only those files whose on-disk contents
    // have changed. Unconditional dirtying is needed in the case where
    // configuration options have changed.
    private _updateTrackedFileList(markFilesDirtyUnconditionally: boolean) {
        // Are we in type stub generation mode? If so, we need to search
        // for a different set of files.
        if (this._typeStubTargetImportName) {
            const execEnv = this._configOptions.findExecEnvironment(this._executionRootPath);
            const moduleDescriptor: ImportedModuleDescriptor = {
                leadingDots: 0,
                nameParts: this._typeStubTargetImportName.split('.'),
                importedSymbols: []
            };

            const importResult = this._importResolver.resolveImport(
                '', execEnv, moduleDescriptor);

            if (importResult.isImportFound) {
                const filesToImport: string[] = [];

                // Namespace packages resolve to a directory name, so
                // don't include those.
                const resolvedPath = importResult.resolvedPaths[
                    importResult.resolvedPaths.length - 1];

                // Get the directory that contains the root package.
                let targetPath = getDirectoryPath(resolvedPath);
                for (let i = importResult.resolvedPaths.length - 2; i >= 0; i--) {
                    const resolvedPath = importResult.resolvedPaths[i];
                    if (resolvedPath) {
                        targetPath = getDirectoryPath(resolvedPath);
                    } else {
                        // If there was no file corresponding to this portion
                        // of the name path, assume that it's contained
                        // within its parent directory.
                        targetPath = getDirectoryPath(targetPath);
                    }
                }

                if (isDirectory(this._fs, targetPath)) {
                    this._typeStubTargetPath = targetPath;
                }

                if (!resolvedPath) {
                    this._typeStubTargetIsSingleFile = false;
                } else {
                    filesToImport.push(resolvedPath);
                    this._typeStubTargetIsSingleFile = importResult.resolvedPaths.length === 1 &&
                        stripFileExtension(getFileName(importResult.resolvedPaths[0])) !== '__init__';
                }

                // Add the implicit import paths.
                importResult.implicitImports.forEach(implicitImport => {
                    filesToImport.push(implicitImport.path);
                });

                this._program.setAllowedThirdPartyImports([this._typeStubTargetImportName]);
                this._program.setTrackedFiles(filesToImport);
            } else {
                this._console.log(`Import '${ this._typeStubTargetImportName }' not found`);
            }
        } else {
            let fileList: string[] = [];
            this._console.log(`Searching for source files`);
            fileList = this._getFileNamesFromFileSpecs();

            const fileDiagnostics = this._program.setTrackedFiles(fileList);
            this._reportDiagnosticsForRemovedFiles(fileDiagnostics);
            this._program.markAllFilesDirty(markFilesDirtyUnconditionally);

            if (fileList.length === 0) {
                this._console.log(`No source files found.`);
            } else {
                this._console.log(`Found ${ fileList.length } ` +
                    `source ${ fileList.length === 1 ? 'file' : 'files' }`);
            }
        }

        this._requireTrackedFileUpdate = false;
    }

    private _isInExcludePath(path: string, excludePaths: FileSpec[]) {
        return !!excludePaths.find(excl => excl.regExp.test(path));
    }

    private _matchFiles(include: FileSpec[], exclude: FileSpec[]): string[] {
        const includeFileRegex = /\.pyi?$/;
        const results: string[] = [];

        const visitDirectory = (absolutePath: string, includeRegExp: RegExp) => {
            const { files, directories } = getFileSystemEntries(this._fs, absolutePath);

            for (const file of files) {
                const filePath = combinePaths(absolutePath, file);

                if (includeRegExp.test(filePath)) {
                    if (!this._isInExcludePath(filePath, exclude) && includeFileRegex.test(filePath)) {
                        results.push(filePath);
                    }
                }
            }

            for (const directory of directories) {
                const dirPath = combinePaths(absolutePath, directory);
                if (includeRegExp.test(dirPath)) {
                    if (!this._isInExcludePath(dirPath, exclude)) {
                        visitDirectory(dirPath, includeRegExp);
                    }
                }
            }
        };

        include.forEach(includeSpec => {
            let foundFileSpec = false;

            if (!this._isInExcludePath(includeSpec.wildcardRoot, exclude)) {
                try {
                    const stat = this._fs.statSync(includeSpec.wildcardRoot);
                    if (stat.isFile()) {
                        if (includeFileRegex.test(includeSpec.wildcardRoot)) {
                            results.push(includeSpec.wildcardRoot);
                            foundFileSpec = true;
                        }
                    } else if (stat.isDirectory()) {
                        visitDirectory(includeSpec.wildcardRoot, includeSpec.regExp);
                        foundFileSpec = true;
                    }
                } catch {
                    // Ignore the exception.
                }
            }

            if (!foundFileSpec) {
                this._console.log(`File or directory "${ includeSpec.wildcardRoot }" does not exist.`);
            }
        });

        return results;
    }

    private _removeSourceFileWatchers() {
        if (this._sourceFileWatcher) {
            this._sourceFileWatcher.close();
            this._sourceFileWatcher = undefined;
        }
    }

    private _updateSourceFileWatchers() {
        this._removeSourceFileWatchers();

        // Invalidate import resolver because it could have cached
        // imports that are no longer valid because a source file has
        // been deleted or added.
        this._importResolver.invalidateCache();

        if (!this._watchForSourceChanges) {
            return;
        }

        if (this._configOptions.include.length > 0) {
            const fileList = this._configOptions.include.map(spec => {
                return combinePaths(this._executionRootPath, spec.wildcardRoot);
            });

            try {
                if (this._verboseOutput) {
                    this._console.log(`Adding fs watcher for directories:\n ${ fileList.join('\n') }`);
                }

                this._sourceFileWatcher = this._fs.createFileSystemWatcher(fileList, 'all', (event, path) => {
                    if (this._verboseOutput) {
                        this._console.log(`Received fs event '${ event }' for path '${ path }'`);
                    }

                    if (event === 'change') {
                        this._program.markFilesDirty([path]);
                        this._scheduleReanalysis(false);
                    } else {
                        this._scheduleReanalysis(true);
                    }
                });
            } catch {
                this._console.log(`Exception caught when installing fs watcher for:\n ${ fileList.join('\n') }`);
            }
        }
    }

    private _removeConfigFileWatcher() {
        if (this._configFileWatcher) {
            this._configFileWatcher.close();
            this._configFileWatcher = undefined;
        }
    }

    private _updateConfigFileWatcher() {
        this._removeConfigFileWatcher();

        if (this._configFilePath) {
            this._configFileWatcher = this._fs.createFileSystemWatcher([this._configFilePath],
                'all', event => {
                    if (this._verboseOutput) {
                        this._console.log(`Received fs event '${ event }' for config file`);
                    }
                    this._scheduleReloadConfigFile();
                });
        }
    }

    private _clearReloadConfigTimer() {
        if (this._reloadConfigTimer) {
            clearTimeout(this._reloadConfigTimer);
            this._reloadConfigTimer = undefined;
        }
    }

    private _scheduleReloadConfigFile() {
        this._clearReloadConfigTimer();

        // Wait for a little while after we receive the
        // change update event because it may take a while
        // for the file to be written out. Plus, there may
        // be multiple changes.
        this._reloadConfigTimer = setTimeout(() => {
            this._clearReloadConfigTimer();
            this._reloadConfigFile();
        }, 100);
    }

    private _reloadConfigFile() {
        if (this._configFilePath) {
            this._updateConfigFileWatcher();

            this._console.log(`Reloading configuration file at ${ this._configFilePath }`);
            const configJsonObj = this._parseConfigFile(this._configFilePath);
            if (configJsonObj) {
                this._configOptions.initializeFromJson(configJsonObj, this._console);
            }

            this._applyConfigOptions();
        }
    }

    private _applyConfigOptions() {
        // Allocate a new import resolver because the old one has information
        // cached based on the previous config options.
        this._importResolver = new ImportResolver(this._fs, this._configOptions);
        this._program.setImportResolver(this._importResolver);

        this._updateSourceFileWatchers();
        this._updateTrackedFileList(true);
        this._scheduleReanalysis(false);
    }

    private _clearReanalysisTimer() {
        if (this._analyzeTimer) {
            clearTimeout(this._analyzeTimer);
            this._analyzeTimer = undefined;
        }
    }

    private _scheduleReanalysis(requireTrackedFileUpdate: boolean) {
        if (requireTrackedFileUpdate) {
            this._requireTrackedFileUpdate = true;
        }

        // Remove any existing analysis timer.
        this._clearReanalysisTimer();

        // How long has it been since the user interacted with the service?
        // If the user is actively typing, back off to let him or her finish.
        const timeSinceLastUserInteractionInMs = Date.now() - this._lastUserInteractionTime;
        const minBackoffTimeInMs = 1000;

        // We choose a small non-zero value here. If this value
        // is too small (like zero), the VS Code extension becomes
        // unresponsive during heavy analysis. If this number is too
        // large, analysis takes longer.
        const minTimeBetweenAnalysisPassesInMs = 20;

        const timeUntilNextAnalysisInMs = Math.max(
            minBackoffTimeInMs - timeSinceLastUserInteractionInMs,
            minTimeBetweenAnalysisPassesInMs);

        // Schedule a new timer.
        this._analyzeTimer = setTimeout(() => {
            this._analyzeTimer = undefined;

            if (this._requireTrackedFileUpdate) {
                this._updateTrackedFileList(false);
            }

            const moreToAnalyze = this._reanalyze();

            if (moreToAnalyze) {
                this._scheduleReanalysis(false);
            }
        }, timeUntilNextAnalysisInMs);
    }

    // Determine whether the user appears to be interacting with
    // the service currently. In this case, we'll optimize for
    // responsiveness versus overall performance.
    private _useInteractiveMode(): boolean {
        const curTime = Date.now();

        // Assume we're in interactive mode if we've seen a
        // user action within this time (measured in ms).
        const interactiveTimeLimit = 1000;

        return curTime - this._lastUserInteractionTime < interactiveTimeLimit;
    }

    // Performs analysis for a while (up to this._maxAnalysisTimeInMs) before
    // returning some results. Return value indicates whether more analysis is
    // required to finish the entire program.
    private _reanalyze(): boolean {
        let moreToAnalyze = false;

        try {
            const duration = new Duration();
            moreToAnalyze = this._program.analyze(this._maxAnalysisTime, this._useInteractiveMode());
            const filesLeftToAnalyze = this._program.getFilesToAnalyzeCount();
            assert(filesLeftToAnalyze === 0 || moreToAnalyze);

            const results: AnalysisResults = {
                diagnostics: this._program.getDiagnostics(this._configOptions),
                filesInProgram: this._program.getFileCount(),
                filesRequiringAnalysis: filesLeftToAnalyze,
                checkingOnlyOpenFiles: this._program.isCheckingOnlyOpenFiles(),
                fatalErrorOccurred: false,
                configParseErrorOccurred: false,
                elapsedTime: duration.getDurationInSeconds()
            };

            const diagnosticFileCount = results.diagnostics.length;

            // Report any diagnostics or completion.
            if (diagnosticFileCount > 0 || !moreToAnalyze) {
                if (this._onCompletionCallback) {
                    this._onCompletionCallback(results);
                }
            }
        } catch (e) {
            const message: string = (e.stack ? e.stack.toString() : undefined) ||
                (typeof e.message === 'string' ? e.message : undefined) ||
                JSON.stringify(e);
            this._console.log('Error performing analysis: ' + message);

            if (this._onCompletionCallback) {
                this._onCompletionCallback({
                    diagnostics: [],
                    filesInProgram: 0,
                    filesRequiringAnalysis: 0,
                    checkingOnlyOpenFiles: true,
                    fatalErrorOccurred: true,
                    configParseErrorOccurred: false,
                    elapsedTime: 0
                });
            }
        }

        return moreToAnalyze;
    }

    private _reportDiagnosticsForRemovedFiles(fileDiags: FileDiagnostics[]) {
        if (fileDiags.length > 0) {
            if (this._onCompletionCallback) {
                this._onCompletionCallback({
                    diagnostics: fileDiags,
                    filesInProgram: this._program.getFileCount(),
                    filesRequiringAnalysis: this._program.getFilesToAnalyzeCount(),
                    checkingOnlyOpenFiles: this._program.isCheckingOnlyOpenFiles(),
                    fatalErrorOccurred: false,
                    configParseErrorOccurred: false,
                    elapsedTime: 0
                });
            }
        }
    }

    private _reportConfigParseError() {
        if (this._onCompletionCallback) {
            this._onCompletionCallback({
                diagnostics: [],
                filesInProgram: 0,
                filesRequiringAnalysis: 0,
                checkingOnlyOpenFiles: true,
                fatalErrorOccurred: false,
                configParseErrorOccurred: true,
                elapsedTime: 0
            });
        }
    }
}<|MERGE_RESOLUTION|>--- conflicted
+++ resolved
@@ -29,13 +29,6 @@
 import * as PythonPathUtils from './pythonPathUtils';
 import { LineAndColumn, LineAndColumnRange, DocumentLineAndColumnRange } from '../common/textRange';
 import { VirtualFileSystem, FileWatcher } from '../common/vfs';
-
-<<<<<<< HEAD
-const _isMacintosh = process.platform === 'darwin';
-const _isLinux = process.platform === 'linux';
-=======
-const _defaultConfigFileName = 'pyrightconfig.json';
->>>>>>> 7dc0e393
 
 export { MaxAnalysisTime } from './program';
 
@@ -74,11 +67,7 @@
     private _lastUserInteractionTime = Date.now();
     private _configFileName: string;
 
-<<<<<<< HEAD
-    constructor(instanceName: string, console?: ConsoleInterface, configFileName?: string) {
-=======
-    constructor(instanceName: string, fs: VirtualFileSystem, console?: ConsoleInterface, configOptions?: ConfigOptions) {
->>>>>>> 7dc0e393
+    constructor(instanceName: string, fs: VirtualFileSystem, console?: ConsoleInterface, configOptions?: ConfigOptions, configFileName?: string) {
         this._instanceName = instanceName;
         this._console = console || new StandardConsole();
         this._configOptions = configOptions ?? new ConfigOptions(process.cwd());
@@ -246,13 +235,8 @@
                     projectRoot = getDirectoryPath(configFilePath);
                 } else {
                     projectRoot = configFilePath;
-<<<<<<< HEAD
                     configFilePath = combinePaths(configFilePath, this._configFileName);
-                    if (!fs.existsSync(configFilePath)) {
-=======
-                    configFilePath = combinePaths(configFilePath, _defaultConfigFileName);
                     if (!this._fs.existsSync(configFilePath)) {
->>>>>>> 7dc0e393
                         this._console.log(`Configuration file not found at ${ configFilePath }.`);
                         configFilePath = undefined;
                     }
@@ -512,13 +496,8 @@
 
     private _findConfigFile(searchPath: string): string | undefined {
         return forEachAncestorDirectory(searchPath, ancestor => {
-<<<<<<< HEAD
             const fileName = combinePaths(ancestor, this._configFileName);
-            return fs.existsSync(fileName) ? fileName : undefined;
-=======
-            const fileName = combinePaths(ancestor, _defaultConfigFileName);
             return this._fs.existsSync(fileName) ? fileName : undefined;
->>>>>>> 7dc0e393
         });
     }
 
