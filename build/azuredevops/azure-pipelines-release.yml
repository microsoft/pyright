trigger:
  branches:
    include:
      - refs/tags/*
resources:
  repositories:
    - repository: MicroBuildTemplate
      type: git
      name: 1ESPipelineTemplates/MicroBuildTemplate
      ref: refs/tags/release
variables:
  - name: TeamName
    value: Pyright
  - name: VSIX_NAME
    value: vscode-pyright.vsix
  - name: ARTIFACT_NAME_VSIX
    value: vsix
  - name: PACKAGE_NAME
    value: pyright.tgz
  - name: ARTIFACT_NAME_PACKAGE
    value: pyright
  - name: AZURE_ARTIFACTS_FEED
    value: 'https://devdiv.pkgs.visualstudio.com/DevDiv/_packaging/Pylance_PublicPackages/npm/registry/'

extends:
  template: azure-pipelines/MicroBuild.1ES.Official.yml@MicroBuildTemplate
  parameters:
    sdl:
      codeSignValidation:
        enabled: true
        additionalTargetsGlobPattern: -|**/gdn-vscode-pyright.vsix/**
      codeql:
        compiled:
          enabled: false
          justificationForDisabling: 'Running a scan on the Pyright-Build azure-pipelines.yml'
      sourceAnalysisPool: VSEngSS-MicroBuild2022-1ES
    pool:
<<<<<<< HEAD
      pool:
      name: VSEngSS-MicroBuild2022-1ES
      os: windows
=======
      name: AzurePipelines-EO
      image: 1ESPT-Ubuntu22.04
      os: linux
>>>>>>> ae64f08f
    customBuildTags:
      - ES365AIMigrationTooling
    stages:
      - stage: BuildVsix
        jobs:
          - job: build_vsix
            displayName: Build VSIX
            timeoutInMinutes: 60
<<<<<<< HEAD
=======
            pool:
              name: VSEngSS-MicroBuild2022-1ES # use windows for codesigning to make things easier https://dev.azure.com/devdiv/DevDiv/_wiki/wikis/DevDiv.wiki/650/MicroBuild-Signing
              os: windows
>>>>>>> ae64f08f
            templateContext:
              mb:
                signing:
                  enabled: true
                  signType: 'real'
              outputs:
                - output: pipelineArtifact
                  displayName: 'publish vsix artifact'
                  targetPath: 'build_output'
                  artifactName: $(ARTIFACT_NAME_VSIX)
            steps:
              - checkout: self
                fetchDepth: 1
                clean: true
                submodules: true
                fetchTags: false
                persistCredentials: True
              - task: NodeTool@0
                displayName: Use Node 18.x
                inputs:
                  versionSpec: 18.x
              - template: /build/templates/npmAuthenticate.yml@self
              - task: CmdLine@2
                displayName: npm install
                inputs:
                  script: npm run install:all
              - task: CmdLine@2
                displayName: Package VSIX
                inputs:
                  script: |
                    npm run package
                  workingDirectory: packages/vscode-pyright

              - task: PowerShell@2
                inputs:
                  targetType: 'inline'
                  script: 'Move-Item -Path "pyright-*.vsix" -Destination "$(VSIX_NAME)"'
                  workingDirectory: packages/vscode-pyright
                displayName: 'Move VSIX file'

              - task: CopyFiles@2
                displayName: 'Copy vsix to: build_output'
                inputs:
                  SourceFolder: packages/vscode-pyright
                  Contents: '$(VSIX_NAME)'
                  TargetFolder: build_output

              - script: |
                  npm install -g @vscode/vsce
                displayName: 'Install vsce and dependencies'

              - script: npx vsce generate-manifest -i $(VSIX_NAME) -o extension.manifest
                displayName: 'Generate extension manifest'
                workingDirectory: packages/vscode-pyright

              - task: NuGetToolInstaller@1
                displayName: 'Install NuGet'

              - task: NuGetCommand@2
                inputs:
                  command: 'restore'
                  restoreSolution: '$(Build.SourcesDirectory)/packages/vscode-pyright/packages.config'
                  restoreDirectory: '$(Build.SourcesDirectory)/packages/vscode-pyright/packages'

              - task: MSBuild@1
                displayName: 'Sign binaries'
                inputs:
                  solution: 'packages/vscode-pyright/sign.proj'
                  msbuildArguments: '/verbosity:diagnostic /p:SignType=real'

              - task: PowerShell@2
                displayName: 'Compare extension.manifest and extension.signature.p7s'
                inputs:
                  targetType: 'inline'
                  script: |
                    $manifestPath = "$(Build.SourcesDirectory)\packages\vscode-pyright\extension.manifest"
                    $signaturePath = "$(Build.SourcesDirectory)\packages\vscode-pyright\extension.signature.p7s"
                    $compareResult = Compare-Object (Get-Content $manifestPath) (Get-Content $signaturePath)
                    if ($compareResult -eq $null) {
                      Write-Error "Files are identical. Failing the build."
                      exit 1
                    } else {
                      Write-Output "Files are different."
                    }

              - task: CopyFiles@2
                displayName: 'Copy extension.manifest'
                inputs:
                  SourceFolder: 'packages/vscode-pyright'
                  Contents: 'extension.manifest'
                  TargetFolder: build_output

              - task: CopyFiles@2
                displayName: 'Copy extension.signature.p7s'
                inputs:
                  SourceFolder: 'packages/vscode-pyright'
                  Contents: 'extension.signature.p7s'
                  TargetFolder: build_output

      - stage: BuildNpm
        dependsOn: # Blank to allow running in parallel with BuildVsix
        jobs:
          - job: build_npm
            displayName: Build NPM
            templateContext:
              outputs:
                - output: pipelineArtifact
                  targetPath: '$(Build.ArtifactStagingDirectory)/${{ variables.ARTIFACT_NAME_PACKAGE }}/${{ variables.PACKAGE_NAME }}'
                  sbomBuildDropPath: '$(Build.ArtifactStagingDirectory)/${{ variables.ARTIFACT_NAME_PACKAGE }}'
                  artifactName: ${{ variables.ARTIFACT_NAME_PACKAGE }}
            steps:
              - checkout: self
                fetchDepth: 1
                clean: true
                submodules: true
                fetchTags: false
                persistCredentials: True
              - task: NodeTool@0
                displayName: Use Node 18.x
                inputs:
                  versionSpec: 18.x
              - template: /build/templates/npmAuthenticate.yml@self
              - task: CmdLine@2
                displayName: npm install
                inputs:
                  script: npm run install:all

              - script: npm pack
                displayName: npm pack
                workingDirectory: packages/pyright

<<<<<<< HEAD
              - script: ren pyright-*.tgz ${{ variables.PACKAGE_NAME }}
=======
              - script: mv pyright-*.tgz ${{ variables.PACKAGE_NAME }}
>>>>>>> ae64f08f
                displayName: Remove version from package name
                workingDirectory: packages/pyright

              # CredScan does not understand scanning a single file. So, it will default to scanning the whole folder that your output is pointing to.
              # We don't want it to scan the microbuild plugins, which is installed in the agent.stagedirectory by default.
              - task: CopyFiles@2
                displayName: 'Copy ${{ variables.PACKAGE_NAME }} to subfolder'
                inputs:
                  SourceFolder: packages/pyright
                  Contents: '${{ variables.PACKAGE_NAME }}'
                  TargetFolder: '$(Build.ArtifactStagingDirectory)/${{ variables.ARTIFACT_NAME_PACKAGE }}'

      - stage: CreateRelease
        dependsOn:
          - BuildVsix
          - BuildNpm
        jobs:
          - job: create_release
            displayName: Create GitHub Release
            templateContext:
              type: releaseJob
              isProduction: true
              inputs:
                - input: pipelineArtifact
                  artifactName: $(ARTIFACT_NAME_VSIX)
                  targetPath: $(Pipeline.Workspace)/$(ARTIFACT_NAME_VSIX)
                - input: pipelineArtifact
                  artifactName: $(ARTIFACT_NAME_PACKAGE)
                  targetPath: $(Pipeline.Workspace)/$(ARTIFACT_NAME_PACKAGE)
            steps:
              - checkout: none
<<<<<<< HEAD
=======
              # Next step fails the build if https://github.com/microsoft/pyright/issues/10350 repros.
              - script: |
                  mkdir pyrightTest
                  cd pyrightTest
                  yarn
                  yarn add --dev $(Pipeline.Workspace)/$(ARTIFACT_NAME_PACKAGE)/$(PACKAGE_NAME)
                  node_modules/.bin/pyright --version
                displayName: Validate npm package
>>>>>>> ae64f08f
              - task: GitHubRelease@1 #https://learn.microsoft.com/en-us/azure/devops/pipelines/tasks/reference/github-release-v1?view=azure-pipelines
                displayName: 'Create GitHub Release'
                inputs:
                  gitHubConnection: 'Github-Pylance' # The name of the GitHub service connection
                  repositoryName: 'microsoft/pyright' # The name of your GitHub repository
                  action: 'create'
                  isDraft: true
                  isPreRelease: false
                  addChangeLog: true
                  title: 'Published $(Build.SourceBranchName)'
                  assets: |
                    $(Pipeline.Workspace)/$(ARTIFACT_NAME_VSIX)/$(VSIX_NAME)
                    $(Pipeline.Workspace)/$(ARTIFACT_NAME_PACKAGE)/$(PACKAGE_NAME)

      - stage: WaitForValidation
        dependsOn:
          - CreateRelease
        jobs:
          - job: wait_for_validation
            displayName: Wait for manual validation
            pool: server
            steps:
              - task: ManualValidation@0
                timeoutInMinutes: 120 # task times out in 2 hours
                inputs:
                  notifyUsers: 'plseng@microsoft.com,eric@traut.com'
                  instructions: 'In the next 2 hours please test the latest draft release of Pyright, then Publish the release in GitHub.'
                  onTimeout: 'reject' # require sign-off

      - stage: PublishToMarketplace
        dependsOn:
          - WaitForValidation
        jobs:
          - job: publish_extension
            displayName: Publish extension to marketplace
            steps:
              - checkout: none
              - task: NodeTool@0
                inputs:
                  versionSpec: 18.x
              - task: DownloadPipelineArtifact@2
                displayName: 'Download Artifacts from Validation Job'
                inputs:
                  buildType: 'current'
                  artifactName: '$(ARTIFACT_NAME_VSIX)'
                  targetPath: '$(System.ArtifactsDirectory)'
              # https://code.visualstudio.com/api/working-with-extensions/publishing-extension
              # Install dependencies and VS Code Extension Manager (vsce >= v2.26.1 needed)
              - script: |
                  npm install -g @vscode/vsce
                displayName: 'Install vsce and dependencies'
              # https://code.visualstudio.com/api/working-with-extensions/publishing-extension#get-a-personal-access-token
              # Publish to Marketplace
              # see. stackoverflow.com/collectives/ci-cd/articles/76873787/publish-azure-devops-extensions-using-azure-workload-identity
              # az rest -u https://app.vssps.visualstudio.com/_apis/profile/profiles/me --resource 499b84ac-1321-427f-aa17-267ca6975798
              - task: AzureCLI@2
                displayName: 'Publishing with Managed Identity'
                inputs:
                  azureSubscription: PyrightPublishPipelineSecureConnectionWithManagedIdentity
                  scriptType: 'pscore'
                  scriptLocation: 'inlineScript'
                  inlineScript: |
                    $aadToken = az account get-access-token --query accessToken --resource 499b84ac-1321-427f-aa17-267ca6975798 -o tsv
                    vsce publish --pat $aadToken --packagePath $(System.ArtifactsDirectory)/$(VSIX_NAME) --noVerify --manifestPath $(System.ArtifactsDirectory)/extension.manifest --signaturePath $(System.ArtifactsDirectory)/extension.signature.p7s

<<<<<<< HEAD
      # - stage: PublishToNpm
      #   dependsOn: WaitForValidation
      #   jobs:
      #     - job: publish_package
      #       displayName: Publish package to NPM

      #       pool:
      #         name: VSEngSS-MicroBuild2022-1ES # This pool is required to have the certs needed to publish using ESRP.
      #         os: windows
      #         image: server2022-microbuildVS2022-1es

      #       templateContext:
      #         type: releaseJob
      #         isProduction: true
      #         inputs:
      #           - input: pipelineArtifact
      #             artifactName: $(ARTIFACT_NAME_PACKAGE)
      #             targetPath: $(Build.StagingDirectory)/dist

      #       steps:
      #         - template: MicroBuild.Publish.yml@MicroBuildTemplate
      #           parameters:
      #             intent: PackageDistribution
      #             contentType: npm
      #             contentSource: Folder
      #             folderLocation: $(Build.StagingDirectory)/dist
      #             waitForReleaseCompletion: true
      #             owners: erikd@microsoft.com
      #             approvers: grwheele@microsoft.com
=======
      - stage: PublishToNpm
        dependsOn: WaitForValidation
        jobs:
          - job: publish_package
            displayName: Publish package to NPM

            pool:
              name: VSEngSS-MicroBuild2022-1ES # This pool is required to have the certs needed to publish using ESRP.
              os: windows
              image: server2022-microbuildVS2022-1es

            templateContext:
              type: releaseJob
              isProduction: true
              inputs:
                - input: pipelineArtifact
                  artifactName: $(ARTIFACT_NAME_PACKAGE)
                  targetPath: $(Build.StagingDirectory)/dist

            steps:
              - template: MicroBuild.Publish.yml@MicroBuildTemplate
                parameters:
                  intent: PackageDistribution
                  contentType: npm
                  contentSource: Folder
                  folderLocation: $(Build.StagingDirectory)/dist
                  waitForReleaseCompletion: true
                  owners: erikd@microsoft.com
                  approvers: grwheele@microsoft.com
>>>>>>> ae64f08f
<|MERGE_RESOLUTION|>--- conflicted
+++ resolved
@@ -35,15 +35,9 @@
           justificationForDisabling: 'Running a scan on the Pyright-Build azure-pipelines.yml'
       sourceAnalysisPool: VSEngSS-MicroBuild2022-1ES
     pool:
-<<<<<<< HEAD
-      pool:
-      name: VSEngSS-MicroBuild2022-1ES
-      os: windows
-=======
       name: AzurePipelines-EO
       image: 1ESPT-Ubuntu22.04
       os: linux
->>>>>>> ae64f08f
     customBuildTags:
       - ES365AIMigrationTooling
     stages:
@@ -52,12 +46,9 @@
           - job: build_vsix
             displayName: Build VSIX
             timeoutInMinutes: 60
-<<<<<<< HEAD
-=======
             pool:
               name: VSEngSS-MicroBuild2022-1ES # use windows for codesigning to make things easier https://dev.azure.com/devdiv/DevDiv/_wiki/wikis/DevDiv.wiki/650/MicroBuild-Signing
               os: windows
->>>>>>> ae64f08f
             templateContext:
               mb:
                 signing:
@@ -189,11 +180,7 @@
                 displayName: npm pack
                 workingDirectory: packages/pyright
 
-<<<<<<< HEAD
-              - script: ren pyright-*.tgz ${{ variables.PACKAGE_NAME }}
-=======
               - script: mv pyright-*.tgz ${{ variables.PACKAGE_NAME }}
->>>>>>> ae64f08f
                 displayName: Remove version from package name
                 workingDirectory: packages/pyright
 
@@ -225,8 +212,6 @@
                   targetPath: $(Pipeline.Workspace)/$(ARTIFACT_NAME_PACKAGE)
             steps:
               - checkout: none
-<<<<<<< HEAD
-=======
               # Next step fails the build if https://github.com/microsoft/pyright/issues/10350 repros.
               - script: |
                   mkdir pyrightTest
@@ -235,7 +220,6 @@
                   yarn add --dev $(Pipeline.Workspace)/$(ARTIFACT_NAME_PACKAGE)/$(PACKAGE_NAME)
                   node_modules/.bin/pyright --version
                 displayName: Validate npm package
->>>>>>> ae64f08f
               - task: GitHubRelease@1 #https://learn.microsoft.com/en-us/azure/devops/pipelines/tasks/reference/github-release-v1?view=azure-pipelines
                 displayName: 'Create GitHub Release'
                 inputs:
@@ -301,37 +285,6 @@
                     $aadToken = az account get-access-token --query accessToken --resource 499b84ac-1321-427f-aa17-267ca6975798 -o tsv
                     vsce publish --pat $aadToken --packagePath $(System.ArtifactsDirectory)/$(VSIX_NAME) --noVerify --manifestPath $(System.ArtifactsDirectory)/extension.manifest --signaturePath $(System.ArtifactsDirectory)/extension.signature.p7s
 
-<<<<<<< HEAD
-      # - stage: PublishToNpm
-      #   dependsOn: WaitForValidation
-      #   jobs:
-      #     - job: publish_package
-      #       displayName: Publish package to NPM
-
-      #       pool:
-      #         name: VSEngSS-MicroBuild2022-1ES # This pool is required to have the certs needed to publish using ESRP.
-      #         os: windows
-      #         image: server2022-microbuildVS2022-1es
-
-      #       templateContext:
-      #         type: releaseJob
-      #         isProduction: true
-      #         inputs:
-      #           - input: pipelineArtifact
-      #             artifactName: $(ARTIFACT_NAME_PACKAGE)
-      #             targetPath: $(Build.StagingDirectory)/dist
-
-      #       steps:
-      #         - template: MicroBuild.Publish.yml@MicroBuildTemplate
-      #           parameters:
-      #             intent: PackageDistribution
-      #             contentType: npm
-      #             contentSource: Folder
-      #             folderLocation: $(Build.StagingDirectory)/dist
-      #             waitForReleaseCompletion: true
-      #             owners: erikd@microsoft.com
-      #             approvers: grwheele@microsoft.com
-=======
       - stage: PublishToNpm
         dependsOn: WaitForValidation
         jobs:
@@ -360,5 +313,4 @@
                   folderLocation: $(Build.StagingDirectory)/dist
                   waitForReleaseCompletion: true
                   owners: erikd@microsoft.com
-                  approvers: grwheele@microsoft.com
->>>>>>> ae64f08f
+                  approvers: grwheele@microsoft.com