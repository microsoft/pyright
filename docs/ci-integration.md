--- conflicted
+++ resolved
@@ -1,133 +1,3 @@
 # Integrating Pyright into Continuous Integration
 
-<<<<<<< HEAD
-see [the readme](../README.md#githubworkflowscheckyaml)
-=======
-### Adding Pyright badge to README.md
-
-[![Checked with pyright](https://microsoft.github.io/pyright/img/pyright_badge.svg)](https://microsoft.github.io/pyright/)
-
-To add a “pyright: checked” SVG badge to your project’s README.md file, use the following:
-
-```text
-[![Checked with pyright](https://microsoft.github.io/pyright/img/pyright_badge.svg)](https://microsoft.github.io/pyright/)
-```
-
-### Running Pyright as a github action
-
-You can configure pyright to run as a github action.
-
-```yml
-- uses: jakebailey/pyright-action@v1
-  with:
-    version: 1.1.xxx # Optional (if you want to pin the version)
-```
-
-Refer to the [pyright-action project](https://github.com/jakebailey/pyright-action) for more options.
-
-### Running Pyright in gitlab (with code-quality review)
-
-You can configure pyright to run in gitlab, and generate a compatible codequality report.
-
-```yml
-job_name:
-  before_script:
-    - npm i -g pyright
-    - npm i -g pyright-to-gitlab-ci
-  script:
-   - pyright <python source> --outputjson > report_raw.json
-  after_script:
-   - pyright-to-gitlab-ci --src report_raw.json --output report.json --base_path .
-  artifacts:
-    paths:
-      - report.json
-    reports:
-      codequality: report.json
-```
-
-Refer to the [pyright-to-gitlab-ci](https://www.npmjs.com/package/pyright-to-gitlab-ci) package for more details.
-
-### Running Pyright as a pre-commit hook
-
-You can run pyright as a pre-commit hook using the community-maintained [Python wrapper for pyright](https://github.com/RobertCraigie/pyright-python). For pre-commit configuration instructions, refer to [this documentation](https://github.com/RobertCraigie/pyright-python#pre-commit).
-
-### Running Pyright from a CI script
-
-You can run pyright from a bash script. Here's a sample script that installs the latest version of pyright and runs it.
-
-```bash
-#!/bin/bash
-PATH_TO_PYRIGHT=`which pyright`
-
-vercomp () {
-    if [[ $1 == $2 ]]
-    then
-        return 0
-    fi
-    local IFS=.
-    local i ver1=($1) ver2=($2)
-    # fill empty fields in ver1 with zeros
-    for ((i=${#ver1[@]}; i<${#ver2[@]}; i++))
-    do
-        ver1[i]=0
-    done
-    for ((i=0; i<${#ver1[@]}; i++))
-    do
-        if [[ -z ${ver2[i]} ]]
-        then
-            # fill empty fields in ver2 with zeros
-            ver2[i]=0
-        fi
-        if ((10#${ver1[i]} > 10#${ver2[i]}))
-        then
-            return 1
-        fi
-        if ((10#${ver1[i]} < 10#${ver2[i]}))
-        then
-            return 2
-        fi
-    done
-    return 0
-}
-
-# Node version check
-echo "Checking node version..."
-NODE_VERSION=`node -v | cut -d'v' -f2`
-MIN_NODE_VERSION="14.21.3"
-vercomp $MIN_NODE_VERSION $NODE_VERSION
-# 1 == gt
-if [[ $? -eq 1 ]]; then
-    echo "Node version ${NODE_VERSION} too old, min expected is ${MIN_NODE_VERSION}, run:"
-    echo " npm -g upgrade node"
-    exit -1
-fi
-
-# Do we need to sudo?
-echo "Checking node_modules dir..."
-NODE_MODULES=`npm -g root`
-SUDO="sudo"
-if [ -w "$NODE_MODULES" ]; then
-    SUDO="" #nop
-fi
-
-# If we can't find pyright, install it.
-echo "Checking pyright exists..."
-if [ -z "$PATH_TO_PYRIGHT" ]; then
-    echo "...installing pyright"
-    ${SUDO} npm install -g pyright
-else
-    # already installed, upgrade to make sure it's current
-    # this avoids a sudo on launch if we're already current
-    echo "Checking pyright version..."
-    CURRENT=`pyright --version | cut -d' ' -f2`
-    REMOTE=`npm info pyright version`
-    if [ "$CURRENT" != "$REMOTE" ]; then
-        echo "...new version of pyright found, upgrading."
-        ${SUDO} npm upgrade -g pyright
-    fi
-fi
-
-echo "done."
-pyright -w
-```
->>>>>>> 1d658bb8
+see [the readme](../README.md#githubworkflowscheckyaml)