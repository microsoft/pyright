## Pyright Configuration

Pyright offers flexible configuration options specified in a JSON-formatted text configuration. By default, the file is called “pyrightconfig.json” and is located within the root directory of your project. Multi-root workspaces (“Add Folder to Workspace…”) are supported, and each workspace root can have its own “pyrightconfig.json” file. For a sample pyrightconfig.json file, see [below](configuration.md#sample-config-file).

Pyright settings can also be specified in a `[tool.basedpyright]` section of a “pyproject.toml” file. A “pyrightconfig.json” file always takes precedent over “pyproject.toml” if both are present. For a sample pyproject.toml file, see [below](configuration.md#sample-pyprojecttoml-file).

Relative paths specified within the config file are relative to the config file’s location. Paths with shell variables (including `~`) are not supported. Paths within a config file should generally be relative paths so the config file can be shared by other developers who contribute to the project.

## Main Configuration Options

**include** [array of paths, optional]: Paths of directories or files that should be included. If no paths are specified, pyright defaults to the directory that contains the config file. Paths may contain wildcard characters ** (a directory or multiple levels of directories), * (a sequence of zero or more characters), or ? (a single character). If no include paths are specified, the root path for the workspace is assumed.

**exclude** [array of paths, optional]: Paths of directories or files that should not be included. These override the includes directories and files, allowing specific subdirectories to be ignored. Note that files in the exclude paths may still be included in the analysis if they are referenced (imported) by source files that are not excluded. Paths may contain wildcard characters ** (a directory or multiple levels of directories), * (a sequence of zero or more characters), or ? (a single character). If no exclude paths are specified, Pyright automatically excludes the following: `**/node_modules`, `**/__pycache__`, `**/.*`. Pylance also excludes any virtual environment directories regardless of the exclude paths specified. For more detail on Python environment specification and discovery, refer to the [import resolution](import-resolution.md#configuring-your-python-environment) documentation.

**ignore** [array of paths, optional]: Paths of directories or files whose diagnostic output (errors and warnings) should be suppressed even if they are an included file or within the transitive closure of an included file. Paths may contain wildcard characters ** (a directory or multiple levels of directories), * (a sequence of zero or more characters), or ? (a single character).

**strict** [array of paths, optional]: Paths of directories or files that should use “strict” analysis if they are included. This is the same as manually adding a “# pyright: strict” comment. In strict mode, most type-checking rules are enabled. Refer to [this table](configuration.md#diagnostic-rule-defaults) for details about which rules are enabled in strict mode. Paths may contain wildcard characters ** (a directory or multiple levels of directories), * (a sequence of zero or more characters), or ? (a single character).

**defineConstant** [map of constants to values (boolean or string), optional]: Set of identifiers that should be assumed to contain a constant value wherever used within this program. For example, `{ "DEBUG": true }` indicates that pyright should assume that the identifier `DEBUG` will always be equal to `True`. If this identifier is used within a conditional expression (such as `if not DEBUG:`) pyright will use the indicated value to determine whether the guarded block is reachable or not. Member expressions that reference one of these constants (e.g. `my_module.DEBUG`) are also supported.

**typeshedPath** [path, optional]: Path to a directory that contains typeshed type stub files. Pyright ships with a bundled copy of typeshed type stubs. If you want to use a different version of typeshed stubs, you can clone the [typeshed github repo](https://github.com/python/typeshed) to a local directory and reference the location with this path. This option is useful if you’re actively contributing updates to typeshed.

**stubPath** [path, optional]: Path to a directory that contains custom type stubs. Each package's type stub file(s) are expected to be in its own subdirectory. The default value of this setting is "./typings". (typingsPath is now deprecated)

**venvPath** [path, optional]: Path to a directory containing one or more subdirectories, each of which contains a virtual environment. When used in conjunction with a **venv** setting (see below), pyright will search for imports in the virtual environment’s site-packages directory rather than the paths specified by the default Python interpreter. If you are working on a project with other developers, it is best not to specify this setting in the config file, since this path will typically differ for each developer. Instead, it can be specified on the command line or in a per-user setting. For more details, refer to the [import resolution](import-resolution.md#configuring-your-python-environment) documentation.

**venv** [string, optional]: Used in conjunction with the venvPath, specifies the virtual environment to use. For more details, refer to the [import resolution](import-resolution.md#configuring-your-python-environment) documentation.

**verboseOutput** [boolean]: Specifies whether output logs should be verbose. This is useful when diagnosing certain problems like import resolution issues.

**extraPaths** [array of strings, optional]: Additional search paths that will be used when searching for modules imported by files.

**pythonVersion** [string, optional]: Specifies the version of Python that will be used to execute the source code. The version should be specified as a string in the format "M.m" where M is the major version and m is the minor (e.g. `"3.0"` or `"3.6"`). If a version is provided, pyright will generate errors if the source code makes use of language features that are not supported in that version. It will also tailor its use of type stub files, which conditionalizes type definitions based on the version. If no version is specified, pyright will use the version of the current python interpreter, if one is present.

**pythonPlatform** [string, optional]: Specifies the target platform that will be used to execute the source code. Should be one of `"Windows"`, `"Darwin"`, `"Linux"`, or `"All"`. If specified, pyright will tailor its use of type stub files, which conditionalize type definitions based on the platform. If no platform is specified, pyright will use the current platform.

**executionEnvironments** [array of objects, optional]: Specifies a list of execution environments (see [below](configuration.md#execution-environment-options)). Execution environments are searched from start to finish by comparing the path of a source file with the root path specified in the execution environment.

**typeCheckingMode** ["off", "basic", "standard", "strict", "all"]: Specifies the default rule set to use. Some rules can be overridden using additional configuration flags documented below. The default value for this setting is "all". If set to "off", all type-checking rules are disabled, but Python syntax and semantic errors are still reported.

**useLibraryCodeForTypes** [boolean]: Determines whether pyright reads, parses and analyzes library code to extract type information in the absence of type stub files. Type information will typically be incomplete. We recommend using type stubs where possible. The default value for this option is true.


## Type Check Diagnostics Settings
The following settings control pyright’s diagnostic output (warnings or errors). Unless otherwise specified, each diagnostic setting can specify a boolean value (`false` indicating that no error is generated and `true` indicating that an error is generated). Alternatively, a string value of `"none"`, `"warning"`, `"information"`, or `"error"` can be used to specify the diagnostic level.

<a name="strictListInference"></a> **strictListInference** [boolean]: When inferring the type of a list, use strict type assumptions. For example, the expression `[1, 'a', 3.4]` could be inferred to be of type `list[Any]` or `list[int | str | float]`. If this setting is true, it will use the latter (stricter) type. The default value for this setting is `false`.

<a name="strictDictionaryInference"></a> **strictDictionaryInference** [boolean]: When inferring the type of a dictionary’s keys and values, use strict type assumptions. For example, the expression `{'a': 1, 'b': 'a'}` could be inferred to be of type `dict[str, Any]` or `dict[str, int | str]`. If this setting is true, it will use the latter (stricter) type. The default value for this setting is `false`.

<a name="strictSetInference"></a> **strictSetInference** [boolean]: When inferring the type of a set, use strict type assumptions. For example, the expression `{1, 'a', 3.4}` could be inferred to be of type `set[Any]` or `set[int | str | float]`. If this setting is true, it will use the latter (stricter) type. The default value for this setting is `false`.

<a name="analyzeUnannotatedFunctions"></a> **analyzeUnannotatedFunctions** [boolean]: Analyze and report errors for functions and methods that have no type annotations for input parameters or return types. The default value for this setting is `true`.

<a name="strictParameterNoneValue"></a> **strictParameterNoneValue** [boolean]: PEP 484 indicates that when a function parameter is assigned a default value of None, its type should implicitly be Optional even if the explicit type is not. When enabled, this rule requires that parameter type annotations use Optional explicitly in this case. The default value for this setting is `true`.

<a name="enableTypeIgnoreComments"></a> **enableTypeIgnoreComments** [boolean]: PEP 484 defines support for "# type: ignore" comments. This switch enables or disables support for these comments. The default value for this setting is `true`. This does not affect "# pyright: ignore" comments.

<a name="deprecateTypingAliases"></a> **deprecateTypingAliases** [boolean]: PEP 585 indicates that aliases to types in standard collections that were introduced solely to support generics are deprecated as of Python 3.9. This switch controls whether these are treated as deprecated. This applies only when pythonVersion is 3.9 or newer. The default value for this setting is `false` but may be switched to `true` in the future.

<a name="enableExperimentalFeatures"></a> **enableExperimentalFeatures** [boolean]: Enables a set of experimental (mostly undocumented) features that correspond to proposed or exploratory changes to the Python typing standard. These features will likely change or be removed, so they should not be used except for experimentation purposes. The default value for this setting is `false`.

<a name="disableBytesTypePromotions"></a> **disableBytesTypePromotions** [boolean]: Disables legacy behavior where `bytearray` and `memoryview` are considered subtypes of `bytes`. [PEP 688](https://peps.python.org/pep-0688/#no-special-meaning-for-bytes) deprecates this behavior, but this switch is provided to restore the older behavior. The default value for this setting is `false`.

<a name="reportGeneralTypeIssues"></a> **reportGeneralTypeIssues** [boolean or string, optional]: Generate or suppress diagnostics for general type inconsistencies, unsupported operations, argument/parameter mismatches, etc. This covers all of the basic type-checking rules not covered by other rules. It does not include syntax errors. The default value for this setting is `"error"`.

<a name="reportPropertyTypeMismatch"></a> **reportPropertyTypeMismatch** [boolean or string, optional]: Generate or suppress diagnostics for properties where the type of the value passed to the setter is not assignable to the value returned by the getter. Such mismatches violate the intended use of properties, which are meant to act like variables. The default value for this setting is `"none"`.

<a name="reportFunctionMemberAccess"></a> **reportFunctionMemberAccess** [boolean or string, optional]: Generate or suppress diagnostics for non-standard member accesses for functions. The default value for this setting is `"error"`.

<a name="reportMissingImports"></a> **reportMissingImports** [boolean or string, optional]: Generate or suppress diagnostics for imports that have no corresponding imported python file or type stub file. The default value for this setting is `"error"`.

<a name="reportMissingModuleSource"></a> **reportMissingModuleSource** [boolean or string, optional]: Generate or suppress diagnostics for imports that have no corresponding source file. This happens when a type stub is found, but the module source file was not found, indicating that the code may fail at runtime when using this execution environment. Type checking will be done using the type stub. The default value for this setting is `"warning"`.

<a name="reportInvalidTypeForm"></a> **reportInvalidTypeForm** [boolean or string, optional]: Generate or suppress diagnostics for type annotations that use invalid type expression forms or are semantically invalid. The default value for this setting is `"error"`.

<a name="reportMissingTypeStubs"></a> **reportMissingTypeStubs** [boolean or string, optional]: Generate or suppress diagnostics for imports that have no corresponding type stub file (either a typeshed file or a custom type stub). The type checker requires type stubs to do its best job at analysis. The default value for this setting is `"none"`. Note that there is a corresponding quick fix for this diagnostics that let you generate custom type stub to improve editing experiences.

<a name="reportImportCycles"></a> **reportImportCycles** [boolean or string, optional]: Generate or suppress diagnostics for cyclical import chains. These are not errors in Python, but they do slow down type analysis and often hint at architectural layering issues. Generally, they should be avoided. The default value for this setting is `"none"`. Note that there are import cycles in the typeshed stdlib typestub files that are ignored by this setting.

<a name="reportUnusedImport"></a> **reportUnusedImport** [boolean or string, optional]: Generate or suppress diagnostics for an imported symbol that is not referenced within that file. The default value for this setting is `"none"`.

<a name="reportUnusedClass"></a> **reportUnusedClass** [boolean or string, optional]: Generate or suppress diagnostics for a class with a private name (starting with an underscore) that is not accessed. The default value for this setting is `"none"`.

<a name="reportUnusedFunction"></a> **reportUnusedFunction** [boolean or string, optional]: Generate or suppress diagnostics for a function or method with a private name (starting with an underscore) that is not accessed. The default value for this setting is `"none"`.

<a name="reportUnusedVariable"></a> **reportUnusedVariable** [boolean or string, optional]: Generate or suppress diagnostics for a variable that is not accessed. The default value for this setting is `"none"`. Variables whose names begin with an underscore are exempt from this check.

<a name="reportDuplicateImport"></a> **reportDuplicateImport** [boolean or string, optional]: Generate or suppress diagnostics for an imported symbol or module that is imported more than once. The default value for this setting is `"none"`.

<a name="reportWildcardImportFromLibrary"></a> **reportWildcardImportFromLibrary** [boolean or string, optional]: Generate or suppress diagnostics for a wildcard import from an external library. The use of this language feature is highly discouraged and can result in bugs when the library is updated. The default value for this setting is `"warning"`.

<a name="reportAbstractUsage"></a> **reportAbstractUsage** [boolean or string, optional]: Generate or suppress diagnostics for the attempted instantiate an abstract or protocol class or use of an abstract method. The default value for this setting is `"error"`.

<a name="reportArgumentType"></a> **reportArgumentType** [boolean or string, optional]: Generate or suppress diagnostics for argument type incompatibilities when evaluating a call expression. The default value for this setting is `"error"`.

<a name="reportAssertTypeFailure"></a> **reportAssertTypeFailure** [boolean or string, optional]: Generate or suppress diagnostics for a type mismatch detected by the `typing.assert_type` call. The default value for this setting is `"error"`.

<a name="reportAssignmentType"></a> **reportAssignmentType** [boolean or string, optional]: Generate or suppress diagnostics for assignment type incompatibility. The default value for this setting is `"error"`.

<a name="reportAttributeAccessIssue"></a> **reportAttributeAccessIssue** [boolean or string, optional]: Generate or suppress diagnostics related to attribute accesses. The default value for this setting is `"error"`.

<a name="reportCallIssue"></a> **reportCallIssue** [boolean or string, optional]: Generate or suppress diagnostics related to call expressions and arguments passed to a call target. The default value for this setting is `"error"`.

<a name="reportInconsistentOverload"></a> **reportInconsistentOverload** [boolean or string, optional]: Generate or suppress diagnostics for an overloaded function that has overload signatures that are inconsistent with each other or with the implementation. The default value for this setting is `"error"`.

<a name="reportIndexIssue"></a> **reportIndexIssue** [boolean or string, optional]: Generate or suppress diagnostics related to index operations and expressions. The default value for this setting is `"error"`.

<a name="reportInvalidTypeArguments"></a> **reportInvalidTypeArguments** [boolean or string, optional]: Generate or suppress diagnostics for invalid type argument usage. The default value for this setting is `"error"`.

<a name="reportNoOverloadImplementation"></a> **reportNoOverloadImplementation** [boolean or string, optional]: Generate or suppress diagnostics for an overloaded function or method if the implementation is not provided. The default value for this setting is `"error"`.

<a name="reportOperatorIssue"></a> **reportOperatorIssue** [boolean or string, optional]: Generate or suppress diagnostics related to the use of unary or binary operators (like `*` or `not`). The default value for this setting is `"error"`.

<a name="reportOptionalSubscript"></a> **reportOptionalSubscript** [boolean or string, optional]: Generate or suppress diagnostics for an attempt to subscript (index) a variable with an Optional type. The default value for this setting is `"error"`.

<a name="reportOptionalMemberAccess"></a> **reportOptionalMemberAccess** [boolean or string, optional]: Generate or suppress diagnostics for an attempt to access a member of a variable with an Optional type. The default value for this setting is `"error"`.

<a name="reportOptionalCall"></a> **reportOptionalCall** [boolean or string, optional]: Generate or suppress diagnostics for an attempt to call a variable with an Optional type. The default value for this setting is `"error"`.

<a name="reportOptionalIterable"></a> **reportOptionalIterable** [boolean or string, optional]: Generate or suppress diagnostics for an attempt to use an Optional type as an iterable value (e.g. within a `for` statement). The default value for this setting is `"error"`.

<a name="reportOptionalContextManager"></a> **reportOptionalContextManager** [boolean or string, optional]: Generate or suppress diagnostics for an attempt to use an Optional type as a context manager (as a parameter to a `with` statement). The default value for this setting is `"error"`.

<a name="reportOptionalOperand"></a> **reportOptionalOperand** [boolean or string, optional]: Generate or suppress diagnostics for an attempt to use an Optional type as an operand to a unary operator (like `~` or `not`) or the left-hand operator of a binary operator (like `*`, `==`, `or`). The default value for this setting is `"error"`.

<a name="reportRedeclaration"></a> **reportRedeclaration** [boolean or string, optional]: Generate or suppress diagnostics for a symbol that has more than one type declaration. The default value for this setting is `"error"`.

<a name="reportReturnType"></a> **reportReturnType** [boolean or string, optional]: Generate or suppress diagnostics related to function return type compatibility. The default value for this setting is `"error"`.

<a name="reportTypedDictNotRequiredAccess"></a> **reportTypedDictNotRequiredAccess** [boolean or string, optional]: Generate or suppress diagnostics for an attempt to access a non-required field within a TypedDict without first checking whether it is present. The default value for this setting is `"error"`.

<a name="reportUntypedFunctionDecorator"></a> **reportUntypedFunctionDecorator** [boolean or string, optional]: Generate or suppress diagnostics for function decorators that have no type annotations. These obscure the function type, defeating many type analysis features. The default value for this setting is `"none"`.

<a name="reportUntypedClassDecorator"></a> **reportUntypedClassDecorator** [boolean or string, optional]: Generate or suppress diagnostics for class decorators that have no type annotations. These obscure the class type, defeating many type analysis features. The default value for this setting is `"none"`.

<a name="reportUntypedBaseClass"></a> **reportUntypedBaseClass** [boolean or string, optional]: Generate or suppress diagnostics for base classes whose type cannot be determined statically. These obscure the class type, defeating many type analysis features. The default value for this setting is `"none"`.

<a name="reportUntypedNamedTuple"></a> **reportUntypedNamedTuple** [boolean or string, optional]: Generate or suppress diagnostics when “namedtuple” is used rather than “NamedTuple”. The former contains no type information, whereas the latter does. The default value for this setting is `"none"`.

<a name="reportPrivateUsage"></a> **reportPrivateUsage** [boolean or string, optional]: Generate or suppress diagnostics for incorrect usage of private or protected variables or functions. Protected class members begin with a single underscore (“_”) and can be accessed only by subclasses. Private class members begin with a double underscore but do not end in a double underscore and can be accessed only within the declaring class. Variables and functions declared outside of a class are considered private if their names start with either a single or double underscore, and they cannot be accessed outside of the declaring module. The default value for this setting is `"none"`.

<a name="reportTypeCommentUsage"></a> **reportTypeCommentUsage** [boolean or string, optional]: Prior to Python 3.5, the grammar did not support type annotations, so types needed to be specified using “type comments”. Python 3.5 eliminated the need for function type comments, and Python 3.6 eliminated the need for variable type comments. Future versions of Python will likely deprecate all support for type comments. If enabled, this check will flag any type comment usage unless it is required for compatibility with the specified language version. The default value for this setting is `"none"`.

<a name="reportPrivateImportUsage"></a> **reportPrivateImportUsage** [boolean or string, optional]: Generate or suppress diagnostics for use of a symbol from a "py.typed" module that is not meant to be exported from that module. The default value for this setting is `"error"`.

<a name="reportConstantRedefinition"></a> **reportConstantRedefinition** [boolean or string, optional]: Generate or suppress diagnostics for attempts to redefine variables whose names are all-caps with underscores and numerals. The default value for this setting is `"none"`.

<a name="reportDeprecated"></a> **reportDeprecated** [boolean or string, optional]: Generate or suppress diagnostics for use of a class or function that has been marked as deprecated. The default value for this setting is `"none"`.

<a name="reportIncompatibleMethodOverride"></a> **reportIncompatibleMethodOverride** [boolean or string, optional]: Generate or suppress diagnostics for methods that override a method of the same name in a base class in an incompatible manner (wrong number of parameters, incompatible parameter types, or incompatible return type). The default value for this setting is `"error"`.

<a name="reportIncompatibleVariableOverride"></a> **reportIncompatibleVariableOverride** [boolean or string, optional]: Generate or suppress diagnostics for class variable declarations that override a symbol of the same name in a base class with a type that is incompatible with the base class symbol type. The default value for this setting is `"error"`.

<a name="reportInconsistentConstructor"></a> **reportInconsistentConstructor** [boolean or string, optional]: Generate or suppress diagnostics when an `__init__` method signature is inconsistent with a `__new__` signature. The default value for this setting is `"none"`.

<a name="reportOverlappingOverload"></a> **reportOverlappingOverload** [boolean or string, optional]: Generate or suppress diagnostics for function overloads that overlap in signature and obscure each other or have incompatible return types. The default value for this setting is `"error"`.

<a name="reportPossiblyUnboundVariable"></a> **reportPossiblyUnboundVariable** [boolean or string, optional]: Generate or suppress diagnostics for variables that are possibly unbound on some code paths. The default value for this setting is `"error"`. The default value for this setting is `"error"`.

<a name="reportMissingSuperCall"></a> **reportMissingSuperCall** [boolean or string, optional]: Generate or suppress diagnostics for `__init__`, `__init_subclass__`, `__enter__` and `__exit__` methods in a subclass that fail to call through to the same-named method on a base class. The default value for this setting is `"none"`.

<a name="reportUninitializedInstanceVariable"></a> **reportUninitializedInstanceVariable** [boolean or string, optional]: Generate or suppress diagnostics for instance variables within a class that are not initialized or declared within the class body or the `__init__` method. The default value for this setting is `"none"`.

<a name="reportInvalidStringEscapeSequence"></a> **reportInvalidStringEscapeSequence** [boolean or string, optional]: Generate or suppress diagnostics for invalid escape sequences used within string literals. The Python specification indicates that such sequences will generate a syntax error in future versions. The default value for this setting is `"warning"`.

<a name="reportUnknownParameterType"></a> **reportUnknownParameterType** [boolean or string, optional]: Generate or suppress diagnostics for input or return parameters for functions or methods that have an unknown type. The default value for this setting is `"none"`.

<a name="reportUnknownArgumentType"></a> **reportUnknownArgumentType** [boolean or string, optional]: Generate or suppress diagnostics for call arguments for functions or methods that have an unknown type. The default value for this setting is `"none"`.

<a name="reportUnknownLambdaType"></a> **reportUnknownLambdaType** [boolean or string, optional]: Generate or suppress diagnostics for input or return parameters for lambdas that have an unknown type. The default value for this setting is `"none"`.

<a name="reportUnknownVariableType"></a> **reportUnknownVariableType** [boolean or string, optional]: Generate or suppress diagnostics for variables that have an unknown type. The default value for this setting is `"none"`.

<a name="reportUnknownMemberType"></a> **reportUnknownMemberType** [boolean or string, optional]: Generate or suppress diagnostics for class or instance variables that have an unknown type. The default value for this setting is `"none"`.

<a name="reportMissingParameterType"></a> **reportMissingParameterType** [boolean or string, optional]: Generate or suppress diagnostics for input parameters for functions or methods that are missing a type annotation. The `self` and `cls` parameters used within methods are exempt from this check. The default value for this setting is `"none"`.

<a name="reportMissingTypeArgument"></a> **reportMissingTypeArgument** [boolean or string, optional]: Generate or suppress diagnostics when a generic class is used without providing explicit or implicit type arguments. The default value for this setting is `"none"`.

<a name="reportInvalidTypeVarUse"></a> **reportInvalidTypeVarUse** [boolean or string, optional]: Generate or suppress diagnostics when a TypeVar is used inappropriately (e.g. if a TypeVar appears only once) within a generic function signature. The default value for this setting is `"warning"`.

<a name="reportCallInDefaultInitializer"></a> **reportCallInDefaultInitializer** [boolean or string, optional]: Generate or suppress diagnostics for function calls, list expressions, set expressions, or dictionary expressions within a default value initialization expression. Such calls can mask expensive operations that are performed at module initialization time. The default value for this setting is `"none"`.

<a name="reportUnnecessaryIsInstance"></a> **reportUnnecessaryIsInstance** [boolean or string, optional]: Generate or suppress diagnostics for `isinstance` or `issubclass` calls where the result is statically determined to be always true. Such calls are often indicative of a programming error. The default value for this setting is `"none"`.

<a name="reportUnnecessaryCast"></a> **reportUnnecessaryCast** [boolean or string, optional]: Generate or suppress diagnostics for `cast` calls that are statically determined to be unnecessary. Such calls are sometimes indicative of a programming error. The default value for this setting is `"none"`.

<a name="reportUnnecessaryComparison"></a> **reportUnnecessaryComparison** [boolean or string, optional]: Generate or suppress diagnostics for `==` or `!=` comparisons or other conditional expressions that are statically determined to always evaluate to False or True. Such comparisons are sometimes indicative of a programming error. The default value for this setting is `"none"`.

<a name="reportUnnecessaryContains"></a> **reportUnnecessaryContains** [boolean or string, optional]: Generate or suppress diagnostics for `in` operations that are statically determined to always evaluate to False or True. Such operations are sometimes indicative of a programming error. The default value for this setting is `"none"`.

<a name="reportAssertAlwaysTrue"></a> **reportAssertAlwaysTrue** [boolean or string, optional]: Generate or suppress diagnostics for `assert` statement that will provably always assert. This can be indicative of a programming error. The default value for this setting is `"warning"`.

<a name="reportSelfClsParameterName"></a> **reportSelfClsParameterName** [boolean or string, optional]: Generate or suppress diagnostics for a missing or misnamed “self” parameter in instance methods and “cls” parameter in class methods. Instance methods in metaclasses (classes that derive from “type”) are allowed to use “cls” for instance methods. The default value for this setting is `"warning"`.

<a name="reportImplicitStringConcatenation"></a> **reportImplicitStringConcatenation** [boolean or string, optional]: Generate or suppress diagnostics for two or more string literals that follow each other, indicating an implicit concatenation. This is considered a bad practice and often masks bugs such as missing commas. The default value for this setting is `"none"`.

<a name="reportUndefinedVariable"></a> **reportUndefinedVariable** [boolean or string, optional]: Generate or suppress diagnostics for undefined variables. The default value for this setting is `"error"`.

<a name="reportUnboundVariable"></a> **reportUnboundVariable** [boolean or string, optional]: Generate or suppress diagnostics for unbound variables. The default value for this setting is `"error"`.

<a name="reportUnhashable"></a> **reportUnhashable** [boolean or string, optional]: Generate or suppress diagnostics for the use of an unhashable object in a container that requires hashability.

<a name="reportInvalidStubStatement"></a> **reportInvalidStubStatement** [boolean or string, optional]: Generate or suppress diagnostics for statements that are syntactically correct but have no purpose within a type stub file. The default value for this setting is `"none"`.

<a name="reportIncompleteStub"></a> **reportIncompleteStub** [boolean or string, optional]: Generate or suppress diagnostics for a module-level `__getattr__` call in a type stub file, indicating that it is incomplete. The default value for this setting is `"none"`.

<a name="reportUnsupportedDunderAll"></a> **reportUnsupportedDunderAll** [boolean or string, optional]: Generate or suppress diagnostics for statements that define or manipulate `__all__` in a way that is not allowed by a static type checker, thus rendering the contents of `__all__` to be unknown or incorrect. Also reports names within the `__all__` list that are not present in the module namespace. The default value for this setting is `"warning"`.

<a name="reportUnusedCallResult"></a> **reportUnusedCallResult** [boolean or string, optional]: Generate or suppress diagnostics for call statements whose return value is not used in any way and is not None. The default value for this setting is `"none"`.

<a name="reportUnusedCoroutine"></a> **reportUnusedCoroutine** [boolean or string, optional]: Generate or suppress diagnostics for call statements whose return value is not used in any way and is a Coroutine. This identifies a common error where an `await` keyword is mistakenly omitted. The default value for this setting is `"error"`.

<a name="reportUnusedExcept"></a> **reportUnusedExcept** [boolean or string, optional]: Generate or suppress diagnostics for an `except` clause that will never be reached. The default value for this setting is `"error"`.

<a name="reportUnusedExpression"></a> **reportUnusedExpression** [boolean or string, optional]: Generate or suppress diagnostics for simple expressions whose results are not used in any way. The default value for this setting is `"none"`.

<a name="reportUnnecessaryTypeIgnoreComment"></a> **reportUnnecessaryTypeIgnoreComment** [boolean or string, optional]: Generate or suppress diagnostics for a `# type: ignore` or `# pyright: ignore` comment that would have no effect if removed. The default value for this setting is `"none"`.

<a name="reportMatchNotExhaustive"></a> **reportMatchNotExhaustive** [boolean or string, optional]: Generate or suppress diagnostics for a `match` statement that does not provide cases that exhaustively match against all potential types of the target expression. The default value for this setting is `"none"`.

<a name="reportImplicitOverride"></a> **reportImplicitOverride** [boolean or string, optional]: Generate or suppress diagnostics for overridden methods in a class that are missing an explicit `@override` decorator. The default value for this setting is `"none"`.

<a name="reportShadowedImports"></a> **reportShadowedImports** [boolean or string, optional]: Generate or suppress diagnostics for files that are overriding a module in the stdlib. The default value for this setting is `"none"`.

## Based options

the following additional options are not available in regular pyright:

<a name="reportUnreachable"></a> **reportUnreachable** [boolean or string, optional]: Generate or suppress diagnostics for unreachable code. The default value for this setting is `"none"`.

<a name="reportAny"></a> **reportAny** [boolean or string, optional]: Ban all usages of the `Any` type. this accounts for all scenarios not covered by the `reportUnknown*` rules (since "Unknown" isn't a real type, but a distinction pyright makes to disallow the `Any` type only in certain circumstances).

## Execution Environment Options
Pyright allows multiple “execution environments” to be defined for different portions of your source tree. For example, a subtree may be designed to run with different import search paths or a different version of the python interpreter than the rest of the source base.

The following settings can be specified for each execution environment.

**root** [string, required]: Root path for the code that will execute within this execution environment.

**extraPaths** [array of strings, optional]: Additional search paths (in addition to the root path) that will be used when searching for modules imported by files within this execution environment. If specified, this overrides the default extraPaths setting when resolving imports for files within this execution environment. Note that each file’s execution environment mapping is independent, so if file A is in one execution environment and imports a second file B within a second execution environment, any imports from B will use the extraPaths in the second execution environment.

**pythonVersion** [string, optional]: The version of Python used for this execution environment. If not specified, the global `pythonVersion` setting is used instead.

**pythonPlatform** [string, optional]: Specifies the target platform that will be used for this execution environment. If not specified, the global `pythonPlatform` setting is used instead.


## Sample Config File
The following is an example of a pyright config file:
```json
{
  "include": [
    "src"
  ],

  "exclude": [
    "**/node_modules",
    "**/__pycache__",
    "src/experimental",
    "src/typestubs"
  ],

  "ignore": [
    "src/oldstuff"
  ],

  "defineConstant": {
    "DEBUG": true
  },

  "stubPath": "src/stubs",

  "reportMissingImports": true,
  "reportMissingTypeStubs": false,

  "pythonVersion": "3.6",
  "pythonPlatform": "Linux",

  "executionEnvironments": [
    {
      "root": "src/web",
      "pythonVersion": "3.5",
      "pythonPlatform": "Windows",
      "extraPaths": [
        "src/service_libs"
      ]
    },
    {
      "root": "src/sdk",
      "pythonVersion": "3.0",
      "extraPaths": [
        "src/backend"
      ]
    },
    {
      "root": "src/tests",
      "extraPaths": [
        "src/tests/e2e",
        "src/sdk"
      ]
    },
    {
      "root": "src"
    }
  ]
}
```

## Sample pyproject.toml File
```toml
[tool.basedpyright]
include = ["src"]
exclude = ["**/node_modules",
    "**/__pycache__",
    "src/experimental",
    "src/typestubs"
]
ignore = ["src/oldstuff"]
defineConstant = { DEBUG = true }
stubPath = "src/stubs"

reportMissingImports = true
reportMissingTypeStubs = false

pythonVersion = "3.6"
pythonPlatform = "Linux"

executionEnvironments = [
  { root = "src/web", pythonVersion = "3.5", pythonPlatform = "Windows", extraPaths = [ "src/service_libs" ] },
  { root = "src/sdk", pythonVersion = "3.0", extraPaths = [ "src/backend" ] },
  { root = "src/tests", extraPaths = ["src/tests/e2e", "src/sdk" ]},
  { root = "src" }
]
```

## Diagnostic Settings Defaults

Each diagnostic setting has a default that is dictated by the specified type checking mode. The default for each rule can be overridden in the configuration file or settings. In strict type checking mode, overrides may only increase the strictness (e.g. increase the severity level from `"warning"` to `"error"`).

<<<<<<< HEAD
The following table lists the default severity levels for each diagnostic rule within each type checking mode (`"off"`, `"basic"`, `"standard"`, `"strict"` and `"all"`).

| Diagnostic Rule                           | Off        | Basic      | Standard   | Strict     | All        |
| :---------------------------------------- | :--------- | :--------- | :--------- | :--------- | :--------- |
| analyzeUnannotatedFunctions               | true       | true       | true       | true       | true       |
| strictParameterNoneValue                  | false      | true       | true       | true       | true       |
| enableTypeIgnoreComments                  | true       | true       | true       | true       | true       |
| disableBytesTypePromotions                | false      | false      | false      | true       | true       |
| strictListInference                       | false      | false      | false      | true       | true       |
| strictDictionaryInference                 | false      | false      | false      | true       | true       |
| strictSetInference                        | false      | false      | false      | true       | true       |
| deprecateTypingAliases                    | false      | false      | false      | false      | true       |
| enableExperimentalFeatures                | false      | false      | false      | false      | true       |
| reportMissingModuleSource                 | "none"     | "warning"  | "warning"  | "warning"  | "error"    |
| reportInvalidTypeForm                     | "none"     | "error"    | "error"    | "error"    | "error"    |
| reportMissingImports                      | "none"     | "error"    | "error"    | "error"    | "error"    |
| reportUndefinedVariable                   | "none"     | "error"    | "error"    | "error"    | "error"    |
| reportAssertAlwaysTrue                    | "none"     | "warning"  | "warning"  | "error"    | "error"    |
| reportInvalidStringEscapeSequence         | "none"     | "warning"  | "warning"  | "error"    | "error"    |
| reportInvalidTypeVarUse                   | "none"     | "warning"  | "warning"  | "error"    | "error"    |
| reportMissingTypeStubs                    | "none"     | "warning"  | "warning"  | "error"    | "error"    |
| reportSelfClsParameterName                | "none"     | "warning"  | "warning"  | "error"    | "error"    |
| reportUnsupportedDunderAll                | "none"     | "warning"  | "warning"  | "error"    | "error"    |
| reportUnusedExpression                    | "none"     | "warning"  | "warning"  | "error"    | "error"    |
| reportWildcardImportFromLibrary           | "none"     | "warning"  | "warning"  | "error"    | "error"    |
| reportAbstractUsage                       | "none"     | "error"    | "error"    | "error"    | "error"    |
| reportArgumentType                        | "none"     | "error"    | "error"    | "error"    | "error"    |
| reportAssertTypeFailure                   | "none"     | "error"    | "error"    | "error"    | "error"    |
| reportAssignmentType                      | "none"     | "error"    | "error"    | "error"    | "error"    |
| reportAttributeAccessIssue                | "none"     | "error"    | "error"    | "error"    | "error"    |
| reportCallIssue                           | "none"     | "error"    | "error"    | "error"    | "error"    |
| reportGeneralTypeIssues                   | "none"     | "error"    | "error"    | "error"    | "error"    |
| reportInconsistentOverload                | "none"     | "error"    | "error"    | "error"    | "error"    |
| reportIndexIssue                          | "none"     | "error"    | "error"    | "error"    | "error"    |
| reportInvalidTypeArguments                | "none"     | "error"    | "error"    | "error"    | "error"    |
| reportNoOverloadImplementation            | "none"     | "error"    | "error"    | "error"    | "error"    |
| reportOperatorIssue                       | "none"     | "error"    | "error"    | "error"    | "error"    |
| reportOptionalSubscript                   | "none"     | "error"    | "error"    | "error"    | "error"    |
| reportOptionalMemberAccess                | "none"     | "error"    | "error"    | "error"    | "error"    |
| reportOptionalCall                        | "none"     | "error"    | "error"    | "error"    | "error"    |
| reportOptionalIterable                    | "none"     | "error"    | "error"    | "error"    | "error"    |
| reportOptionalContextManager              | "none"     | "error"    | "error"    | "error"    | "error"    |
| reportOptionalOperand                     | "none"     | "error"    | "error"    | "error"    | "error"    |
| reportRedeclaration                       | "none"     | "error"    | "error"    | "error"    | "error"    |
| reportReturnType                          | "none"     | "error"    | "error"    | "error"    | "error"    |
| reportTypedDictNotRequiredAccess          | "none"     | "error"    | "error"    | "error"    | "error"    |
| reportPrivateImportUsage                  | "none"     | "error"    | "error"    | "error"    | "error"    |
| reportUnboundVariable                     | "none"     | "error"    | "error"    | "error"    | "error"    |
| reportUnusedCoroutine                     | "none"     | "error"    | "error"    | "error"    | "error"    |
| reportUnusedExcept                        | "none"     | "error"    | "error"    | "error"    | "error"    |
| reportFunctionMemberAccess                | "none"     | "none"     | "error"    | "error"    | "error"    |
| reportIncompatibleMethodOverride          | "none"     | "none"     | "error"    | "error"    | "error"    |
| reportIncompatibleVariableOverride        | "none"     | "none"     | "error"    | "error"    | "error"    |
| reportOverlappingOverload                 | "none"     | "none"     | "error"    | "error"    | "error"    |
| reportPossiblyUnboundVariable             | "none"     | "none"     | "error"    | "error"    | "error"    |
| reportConstantRedefinition                | "none"     | "none"     | "none"     | "error"    | "error"    |
| reportDeprecated                          | "none"     | "none"     | "none"     | "error"    | "error"    |
| reportDuplicateImport                     | "none"     | "none"     | "none"     | "error"    | "error"    |
| reportIncompleteStub                      | "none"     | "none"     | "none"     | "error"    | "error"    |
| reportInconsistentConstructor             | "none"     | "none"     | "none"     | "error"    | "error"    |
| reportInvalidStubStatement                | "none"     | "none"     | "none"     | "error"    | "error"    |
| reportMatchNotExhaustive                  | "none"     | "none"     | "none"     | "error"    | "error"    |
| reportMissingParameterType                | "none"     | "none"     | "none"     | "error"    | "error"    |
| reportMissingTypeArgument                 | "none"     | "none"     | "none"     | "error"    | "error"    |
| reportPrivateUsage                        | "none"     | "none"     | "none"     | "error"    | "error"    |
| reportTypeCommentUsage                    | "none"     | "none"     | "none"     | "error"    | "error"    |
| reportUnknownArgumentType                 | "none"     | "none"     | "none"     | "error"    | "error"    |
| reportUnknownLambdaType                   | "none"     | "none"     | "none"     | "error"    | "error"    |
| reportUnknownMemberType                   | "none"     | "none"     | "none"     | "error"    | "error"    |
| reportUnknownParameterType                | "none"     | "none"     | "none"     | "error"    | "error"    |
| reportUnknownVariableType                 | "none"     | "none"     | "none"     | "error"    | "error"    |
| reportUnnecessaryCast                     | "none"     | "none"     | "none"     | "error"    | "error"    |
| reportUnnecessaryComparison               | "none"     | "none"     | "none"     | "error"    | "error"    |
| reportUnnecessaryContains                 | "none"     | "none"     | "none"     | "error"    | "error"    |
| reportUnnecessaryIsInstance               | "none"     | "none"     | "none"     | "error"    | "error"    |
| reportUnusedClass                         | "none"     | "none"     | "none"     | "error"    | "error"    |
| reportUnusedImport                        | "none"     | "none"     | "none"     | "error"    | "error"    |
| reportUnusedFunction                      | "none"     | "none"     | "none"     | "error"    | "error"    |
| reportUnusedVariable                      | "none"     | "none"     | "none"     | "error"    | "error"    |
| reportUntypedBaseClass                    | "none"     | "none"     | "none"     | "error"    | "error"    |
| reportUntypedClassDecorator               | "none"     | "none"     | "none"     | "error"    | "error"    |
| reportUntypedFunctionDecorator            | "none"     | "none"     | "none"     | "error"    | "error"    |
| reportUntypedNamedTuple                   | "none"     | "none"     | "none"     | "error"    | "error"    |
| reportCallInDefaultInitializer            | "none"     | "none"     | "none"     | "none"     | "error"    |
| reportImplicitOverride                    | "none"     | "none"     | "none"     | "none"     | "error"    |
| reportImplicitStringConcatenation         | "none"     | "none"     | "none"     | "none"     | "error"    |
| reportImportCycles                        | "none"     | "none"     | "none"     | "none"     | "error"    |
| reportMissingSuperCall                    | "none"     | "none"     | "none"     | "none"     | "error"    |
| reportPropertyTypeMismatch                | "none"     | "none"     | "none"     | "none"     | "error"    |
| reportShadowedImports                     | "none"     | "none"     | "none"     | "none"     | "error"    |
| reportUninitializedInstanceVariable       | "none"     | "none"     | "none"     | "none"     | "error"    |
| reportUnnecessaryTypeIgnoreComment        | "none"     | "none"     | "none"     | "none"     | "error"    |
| reportUnusedCallResult                    | "none"     | "none"     | "none"     | "none"     | "error"    |
| reportUnreachable                         | "none"     | "none"     | "none"     | "none"     | "error"    |
| reportAny                                 | "none"     | "none"     | "none"     | "none"     | "error"    |
=======
The following table lists the default severity levels for each diagnostic rule within each type checking mode (`"off"`, `"basic"`, `"standard"` and `"strict"`).

| Diagnostic Rule                           | Off        | Basic      | Standard   | Strict     |
| :---------------------------------------- | :--------- | :--------- | :--------- | :--------- |
| analyzeUnannotatedFunctions               | true       | true       | true       | true       |
| strictParameterNoneValue                  | true       | true       | true       | true       |
| enableTypeIgnoreComments                  | true       | true       | true       | true       |
| disableBytesTypePromotions                | false      | false      | false      | true       |
| strictListInference                       | false      | false      | false      | true       |
| strictDictionaryInference                 | false      | false      | false      | true       |
| strictSetInference                        | false      | false      | false      | true       |
| deprecateTypingAliases                    | false      | false      | false      | false      |
| enableExperimentalFeatures                | false      | false      | false      | false      |
| reportMissingModuleSource                 | "warning"  | "warning"  | "warning"  | "warning"  |
| reportInvalidTypeForm                     | "warning"  | "error"    | "error"    | "error"    |
| reportMissingImports                      | "warning"  | "error"    | "error"    | "error"    |
| reportUndefinedVariable                   | "warning"  | "error"    | "error"    | "error"    |
| reportAssertAlwaysTrue                    | "none"     | "warning"  | "warning"  | "error"    |
| reportInvalidStringEscapeSequence         | "none"     | "warning"  | "warning"  | "error"    |
| reportInvalidTypeVarUse                   | "none"     | "warning"  | "warning"  | "error"    |
| reportMissingTypeStubs                    | "none"     | "warning"  | "warning"  | "error"    |
| reportSelfClsParameterName                | "none"     | "warning"  | "warning"  | "error"    |
| reportUnsupportedDunderAll                | "none"     | "warning"  | "warning"  | "error"    |
| reportUnusedExpression                    | "none"     | "warning"  | "warning"  | "error"    |
| reportWildcardImportFromLibrary           | "none"     | "warning"  | "warning"  | "error"    |
| reportAbstractUsage                       | "none"     | "error"    | "error"    | "error"    |
| reportArgumentType                        | "none"     | "error"    | "error"    | "error"    |
| reportAssertTypeFailure                   | "none"     | "error"    | "error"    | "error"    |
| reportAssignmentType                      | "none"     | "error"    | "error"    | "error"    |
| reportAttributeAccessIssue                | "none"     | "error"    | "error"    | "error"    |
| reportCallIssue                           | "none"     | "error"    | "error"    | "error"    |
| reportGeneralTypeIssues                   | "none"     | "error"    | "error"    | "error"    |
| reportInconsistentOverload                | "none"     | "error"    | "error"    | "error"    |
| reportIndexIssue                          | "none"     | "error"    | "error"    | "error"    |
| reportInvalidTypeArguments                | "none"     | "error"    | "error"    | "error"    |
| reportNoOverloadImplementation            | "none"     | "error"    | "error"    | "error"    |
| reportOperatorIssue                       | "none"     | "error"    | "error"    | "error"    |
| reportOptionalSubscript                   | "none"     | "error"    | "error"    | "error"    |
| reportOptionalMemberAccess                | "none"     | "error"    | "error"    | "error"    |
| reportOptionalCall                        | "none"     | "error"    | "error"    | "error"    |
| reportOptionalIterable                    | "none"     | "error"    | "error"    | "error"    |
| reportOptionalContextManager              | "none"     | "error"    | "error"    | "error"    |
| reportOptionalOperand                     | "none"     | "error"    | "error"    | "error"    |
| reportRedeclaration                       | "none"     | "error"    | "error"    | "error"    |
| reportReturnType                          | "none"     | "error"    | "error"    | "error"    |
| reportTypedDictNotRequiredAccess          | "none"     | "error"    | "error"    | "error"    |
| reportPrivateImportUsage                  | "none"     | "error"    | "error"    | "error"    |
| reportUnboundVariable                     | "none"     | "error"    | "error"    | "error"    |
| reportUnhashable                          | "none"     | "error"    | "error"    | "error"    |
| reportUnusedCoroutine                     | "none"     | "error"    | "error"    | "error"    |
| reportUnusedExcept                        | "none"     | "error"    | "error"    | "error"    |
| reportFunctionMemberAccess                | "none"     | "none"     | "error"    | "error"    |
| reportIncompatibleMethodOverride          | "none"     | "none"     | "error"    | "error"    |
| reportIncompatibleVariableOverride        | "none"     | "none"     | "error"    | "error"    |
| reportOverlappingOverload                 | "none"     | "none"     | "error"    | "error"    |
| reportPossiblyUnboundVariable             | "none"     | "none"     | "error"    | "error"    |
| reportConstantRedefinition                | "none"     | "none"     | "none"     | "error"    |
| reportDeprecated                          | "none"     | "none"     | "none"     | "error"    |
| reportDuplicateImport                     | "none"     | "none"     | "none"     | "error"    |
| reportIncompleteStub                      | "none"     | "none"     | "none"     | "error"    |
| reportInconsistentConstructor             | "none"     | "none"     | "none"     | "error"    |
| reportInvalidStubStatement                | "none"     | "none"     | "none"     | "error"    |
| reportMatchNotExhaustive                  | "none"     | "none"     | "none"     | "error"    |
| reportMissingParameterType                | "none"     | "none"     | "none"     | "error"    |
| reportMissingTypeArgument                 | "none"     | "none"     | "none"     | "error"    |
| reportPrivateUsage                        | "none"     | "none"     | "none"     | "error"    |
| reportTypeCommentUsage                    | "none"     | "none"     | "none"     | "error"    |
| reportUnknownArgumentType                 | "none"     | "none"     | "none"     | "error"    |
| reportUnknownLambdaType                   | "none"     | "none"     | "none"     | "error"    |
| reportUnknownMemberType                   | "none"     | "none"     | "none"     | "error"    |
| reportUnknownParameterType                | "none"     | "none"     | "none"     | "error"    |
| reportUnknownVariableType                 | "none"     | "none"     | "none"     | "error"    |
| reportUnnecessaryCast                     | "none"     | "none"     | "none"     | "error"    |
| reportUnnecessaryComparison               | "none"     | "none"     | "none"     | "error"    |
| reportUnnecessaryContains                 | "none"     | "none"     | "none"     | "error"    |
| reportUnnecessaryIsInstance               | "none"     | "none"     | "none"     | "error"    |
| reportUnusedClass                         | "none"     | "none"     | "none"     | "error"    |
| reportUnusedImport                        | "none"     | "none"     | "none"     | "error"    |
| reportUnusedFunction                      | "none"     | "none"     | "none"     | "error"    |
| reportUnusedVariable                      | "none"     | "none"     | "none"     | "error"    |
| reportUntypedBaseClass                    | "none"     | "none"     | "none"     | "error"    |
| reportUntypedClassDecorator               | "none"     | "none"     | "none"     | "error"    |
| reportUntypedFunctionDecorator            | "none"     | "none"     | "none"     | "error"    |
| reportUntypedNamedTuple                   | "none"     | "none"     | "none"     | "error"    |
| reportCallInDefaultInitializer            | "none"     | "none"     | "none"     | "none"     |
| reportImplicitOverride                    | "none"     | "none"     | "none"     | "none"     |
| reportImplicitStringConcatenation         | "none"     | "none"     | "none"     | "none"     |
| reportImportCycles                        | "none"     | "none"     | "none"     | "none"     |
| reportMissingSuperCall                    | "none"     | "none"     | "none"     | "none"     |
| reportPropertyTypeMismatch                | "none"     | "none"     | "none"     | "none"     |
| reportShadowedImports                     | "none"     | "none"     | "none"     | "none"     |
| reportUninitializedInstanceVariable       | "none"     | "none"     | "none"     | "none"     |
| reportUnnecessaryTypeIgnoreComment        | "none"     | "none"     | "none"     | "none"     |
| reportUnusedCallResult                    | "none"     | "none"     | "none"     | "none"     |
>>>>>>> 0334a44b


## Locale Configuration

Pyright provides diagnostic messages that are translated to multiple languages. By default, pyright uses the default locale of the operating system. You can override the desired locale through the use of one of the following environment variables, listed in priority order.

```
LC_ALL="de"
LC_MESSAGES="en-us"
LANG="zh-cn"
LANGUAGE="fr"
```<|MERGE_RESOLUTION|>--- conflicted
+++ resolved
@@ -338,7 +338,6 @@
 
 Each diagnostic setting has a default that is dictated by the specified type checking mode. The default for each rule can be overridden in the configuration file or settings. In strict type checking mode, overrides may only increase the strictness (e.g. increase the severity level from `"warning"` to `"error"`).
 
-<<<<<<< HEAD
 The following table lists the default severity levels for each diagnostic rule within each type checking mode (`"off"`, `"basic"`, `"standard"`, `"strict"` and `"all"`).
 
 | Diagnostic Rule                           | Off        | Basic      | Standard   | Strict     | All        |
@@ -387,6 +386,7 @@
 | reportTypedDictNotRequiredAccess          | "none"     | "error"    | "error"    | "error"    | "error"    |
 | reportPrivateImportUsage                  | "none"     | "error"    | "error"    | "error"    | "error"    |
 | reportUnboundVariable                     | "none"     | "error"    | "error"    | "error"    | "error"    |
+| reportUnhashable                          | "none"     | "error"    | "error"    | "error"    | "error"    |
 | reportUnusedCoroutine                     | "none"     | "error"    | "error"    | "error"    | "error"    |
 | reportUnusedExcept                        | "none"     | "error"    | "error"    | "error"    | "error"    |
 | reportFunctionMemberAccess                | "none"     | "none"     | "error"    | "error"    | "error"    |
@@ -434,102 +434,6 @@
 | reportUnusedCallResult                    | "none"     | "none"     | "none"     | "none"     | "error"    |
 | reportUnreachable                         | "none"     | "none"     | "none"     | "none"     | "error"    |
 | reportAny                                 | "none"     | "none"     | "none"     | "none"     | "error"    |
-=======
-The following table lists the default severity levels for each diagnostic rule within each type checking mode (`"off"`, `"basic"`, `"standard"` and `"strict"`).
-
-| Diagnostic Rule                           | Off        | Basic      | Standard   | Strict     |
-| :---------------------------------------- | :--------- | :--------- | :--------- | :--------- |
-| analyzeUnannotatedFunctions               | true       | true       | true       | true       |
-| strictParameterNoneValue                  | true       | true       | true       | true       |
-| enableTypeIgnoreComments                  | true       | true       | true       | true       |
-| disableBytesTypePromotions                | false      | false      | false      | true       |
-| strictListInference                       | false      | false      | false      | true       |
-| strictDictionaryInference                 | false      | false      | false      | true       |
-| strictSetInference                        | false      | false      | false      | true       |
-| deprecateTypingAliases                    | false      | false      | false      | false      |
-| enableExperimentalFeatures                | false      | false      | false      | false      |
-| reportMissingModuleSource                 | "warning"  | "warning"  | "warning"  | "warning"  |
-| reportInvalidTypeForm                     | "warning"  | "error"    | "error"    | "error"    |
-| reportMissingImports                      | "warning"  | "error"    | "error"    | "error"    |
-| reportUndefinedVariable                   | "warning"  | "error"    | "error"    | "error"    |
-| reportAssertAlwaysTrue                    | "none"     | "warning"  | "warning"  | "error"    |
-| reportInvalidStringEscapeSequence         | "none"     | "warning"  | "warning"  | "error"    |
-| reportInvalidTypeVarUse                   | "none"     | "warning"  | "warning"  | "error"    |
-| reportMissingTypeStubs                    | "none"     | "warning"  | "warning"  | "error"    |
-| reportSelfClsParameterName                | "none"     | "warning"  | "warning"  | "error"    |
-| reportUnsupportedDunderAll                | "none"     | "warning"  | "warning"  | "error"    |
-| reportUnusedExpression                    | "none"     | "warning"  | "warning"  | "error"    |
-| reportWildcardImportFromLibrary           | "none"     | "warning"  | "warning"  | "error"    |
-| reportAbstractUsage                       | "none"     | "error"    | "error"    | "error"    |
-| reportArgumentType                        | "none"     | "error"    | "error"    | "error"    |
-| reportAssertTypeFailure                   | "none"     | "error"    | "error"    | "error"    |
-| reportAssignmentType                      | "none"     | "error"    | "error"    | "error"    |
-| reportAttributeAccessIssue                | "none"     | "error"    | "error"    | "error"    |
-| reportCallIssue                           | "none"     | "error"    | "error"    | "error"    |
-| reportGeneralTypeIssues                   | "none"     | "error"    | "error"    | "error"    |
-| reportInconsistentOverload                | "none"     | "error"    | "error"    | "error"    |
-| reportIndexIssue                          | "none"     | "error"    | "error"    | "error"    |
-| reportInvalidTypeArguments                | "none"     | "error"    | "error"    | "error"    |
-| reportNoOverloadImplementation            | "none"     | "error"    | "error"    | "error"    |
-| reportOperatorIssue                       | "none"     | "error"    | "error"    | "error"    |
-| reportOptionalSubscript                   | "none"     | "error"    | "error"    | "error"    |
-| reportOptionalMemberAccess                | "none"     | "error"    | "error"    | "error"    |
-| reportOptionalCall                        | "none"     | "error"    | "error"    | "error"    |
-| reportOptionalIterable                    | "none"     | "error"    | "error"    | "error"    |
-| reportOptionalContextManager              | "none"     | "error"    | "error"    | "error"    |
-| reportOptionalOperand                     | "none"     | "error"    | "error"    | "error"    |
-| reportRedeclaration                       | "none"     | "error"    | "error"    | "error"    |
-| reportReturnType                          | "none"     | "error"    | "error"    | "error"    |
-| reportTypedDictNotRequiredAccess          | "none"     | "error"    | "error"    | "error"    |
-| reportPrivateImportUsage                  | "none"     | "error"    | "error"    | "error"    |
-| reportUnboundVariable                     | "none"     | "error"    | "error"    | "error"    |
-| reportUnhashable                          | "none"     | "error"    | "error"    | "error"    |
-| reportUnusedCoroutine                     | "none"     | "error"    | "error"    | "error"    |
-| reportUnusedExcept                        | "none"     | "error"    | "error"    | "error"    |
-| reportFunctionMemberAccess                | "none"     | "none"     | "error"    | "error"    |
-| reportIncompatibleMethodOverride          | "none"     | "none"     | "error"    | "error"    |
-| reportIncompatibleVariableOverride        | "none"     | "none"     | "error"    | "error"    |
-| reportOverlappingOverload                 | "none"     | "none"     | "error"    | "error"    |
-| reportPossiblyUnboundVariable             | "none"     | "none"     | "error"    | "error"    |
-| reportConstantRedefinition                | "none"     | "none"     | "none"     | "error"    |
-| reportDeprecated                          | "none"     | "none"     | "none"     | "error"    |
-| reportDuplicateImport                     | "none"     | "none"     | "none"     | "error"    |
-| reportIncompleteStub                      | "none"     | "none"     | "none"     | "error"    |
-| reportInconsistentConstructor             | "none"     | "none"     | "none"     | "error"    |
-| reportInvalidStubStatement                | "none"     | "none"     | "none"     | "error"    |
-| reportMatchNotExhaustive                  | "none"     | "none"     | "none"     | "error"    |
-| reportMissingParameterType                | "none"     | "none"     | "none"     | "error"    |
-| reportMissingTypeArgument                 | "none"     | "none"     | "none"     | "error"    |
-| reportPrivateUsage                        | "none"     | "none"     | "none"     | "error"    |
-| reportTypeCommentUsage                    | "none"     | "none"     | "none"     | "error"    |
-| reportUnknownArgumentType                 | "none"     | "none"     | "none"     | "error"    |
-| reportUnknownLambdaType                   | "none"     | "none"     | "none"     | "error"    |
-| reportUnknownMemberType                   | "none"     | "none"     | "none"     | "error"    |
-| reportUnknownParameterType                | "none"     | "none"     | "none"     | "error"    |
-| reportUnknownVariableType                 | "none"     | "none"     | "none"     | "error"    |
-| reportUnnecessaryCast                     | "none"     | "none"     | "none"     | "error"    |
-| reportUnnecessaryComparison               | "none"     | "none"     | "none"     | "error"    |
-| reportUnnecessaryContains                 | "none"     | "none"     | "none"     | "error"    |
-| reportUnnecessaryIsInstance               | "none"     | "none"     | "none"     | "error"    |
-| reportUnusedClass                         | "none"     | "none"     | "none"     | "error"    |
-| reportUnusedImport                        | "none"     | "none"     | "none"     | "error"    |
-| reportUnusedFunction                      | "none"     | "none"     | "none"     | "error"    |
-| reportUnusedVariable                      | "none"     | "none"     | "none"     | "error"    |
-| reportUntypedBaseClass                    | "none"     | "none"     | "none"     | "error"    |
-| reportUntypedClassDecorator               | "none"     | "none"     | "none"     | "error"    |
-| reportUntypedFunctionDecorator            | "none"     | "none"     | "none"     | "error"    |
-| reportUntypedNamedTuple                   | "none"     | "none"     | "none"     | "error"    |
-| reportCallInDefaultInitializer            | "none"     | "none"     | "none"     | "none"     |
-| reportImplicitOverride                    | "none"     | "none"     | "none"     | "none"     |
-| reportImplicitStringConcatenation         | "none"     | "none"     | "none"     | "none"     |
-| reportImportCycles                        | "none"     | "none"     | "none"     | "none"     |
-| reportMissingSuperCall                    | "none"     | "none"     | "none"     | "none"     |
-| reportPropertyTypeMismatch                | "none"     | "none"     | "none"     | "none"     |
-| reportShadowedImports                     | "none"     | "none"     | "none"     | "none"     |
-| reportUninitializedInstanceVariable       | "none"     | "none"     | "none"     | "none"     |
-| reportUnnecessaryTypeIgnoreComment        | "none"     | "none"     | "none"     | "none"     |
-| reportUnusedCallResult                    | "none"     | "none"     | "none"     | "none"     |
->>>>>>> 0334a44b
 
 
 ## Locale Configuration
